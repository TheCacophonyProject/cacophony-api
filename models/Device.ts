--- conflicted
+++ resolved
@@ -58,14 +58,10 @@
     userToAdd: User,
     admin: boolean
   ) => Promise<boolean>;
-<<<<<<< HEAD
-  allForUser: (user: User, onlyActive: boolean, viewAsSuperAdmin: boolean) => Promise<{ rows: Device[]; count: number }>;
-=======
   allForUser: (
     user: User,
     onlyActive: boolean
-  ) => Promise<{ rows: Device[]; count: number }>;
->>>>>>> 3ded7958
+  , viewAsSuperAdmin: boolean) => Promise<{ rows: Device[]; count: number }>;
   removeUserFromDevice: (
     authUser: User,
     device: Device,
@@ -278,15 +274,11 @@
     ];
     const includeOnlyActiveDevices = onlyActive ? { active: true } : null;
 
-<<<<<<< HEAD
-    return this.onlyUsersDevicesMatching(user, includeOnlyActiveDevices, includeData, viewAsSuperAdmin);
-=======
     return this.onlyUsersDevicesMatching(
       user,
       includeOnlyActiveDevices,
       includeData
-    );
->>>>>>> 3ded7958
+    , viewAsSuperAdmin);
   };
 
   Device.newUserPermissions = function (enabled) {
