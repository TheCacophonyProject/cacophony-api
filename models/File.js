/*
cacophony-api: The Cacophony Project API server
Copyright (C) 2018  The Cacophony Project

This program is free software: you can redistribute it and/or modify
it under the terms of the GNU Affero General Public License as published
by the Free Software Foundation, either version 3 of the License, or
(at your option) any later version.

This program is distributed in the hope that it will be useful,
but WITHOUT ANY WARRANTY; without even the implied warranty of
MERCHANTABILITY or FITNESS FOR A PARTICULAR PURPOSE.  See the
GNU Affero General Public License for more details.

You should have received a copy of the GNU Affero General Public License
along with this program.  If not, see <http://www.gnu.org/licenses/>.
*/

'use strict';
module.exports = function(sequelize, DataTypes) {
  var name = 'File';

  var attributes = {
    type: DataTypes.STRING,
    fileKey: DataTypes.STRING,
    fileSize: DataTypes.STRING,
    details: DataTypes.JSONB
  };

  var File = sequelize.define(name, attributes);
  
  File.apiSettableFields = [
    'type',
    'details',
  ];

  //---------------
  // CLASS METHODS
  //---------------

  File.addAssociations = function(models) {
    models.File.belongsTo(models.User);
  };

  /**
  * Return one or more files for a user matching the query
  * arguments given.
  */
  File.query = async function(where, offset, limit, order) {
    if (order == null) {
      order = [
        ["id", "DESC"],
      ];
    }

    var q = {
      where: where,
      order: order,
      attributes: { exclude : ['updatedAt', 'fileKey'] },
      limit: limit,
      offset: offset,
    };
    return this.findAndCount(q);
  };

<<<<<<< HEAD
  var deleteIfAllowed = async function(user, file) {
    if (user.globalPermission == 'write' || user.id == file.UserId) {
=======
  File.deleteIfAllowed = async function(user, file) {
    if (user.superuser || user.id == file.UserId) {
>>>>>>> 690997c1
      await file.destroy();
      return true;
    }
    else {
      return false;
    }
  };

<<<<<<< HEAD
  var options = {
    classMethods: {
      addAssociations: addAssociations,
      apiSettableFields: apiSettableFields,
      query: query,
      deleteIfAllowed: deleteIfAllowed
    },
  };

  return sequelize.define(name, attributes, options);
};


function addAssociations(models) {
  models.File.belongsTo(models.User);
}
=======
  return File;
};
>>>>>>> 690997c1
<|MERGE_RESOLUTION|>--- conflicted
+++ resolved
@@ -28,7 +28,7 @@
   };
 
   var File = sequelize.define(name, attributes);
-  
+
   File.apiSettableFields = [
     'type',
     'details',
@@ -63,13 +63,8 @@
     return this.findAndCount(q);
   };
 
-<<<<<<< HEAD
-  var deleteIfAllowed = async function(user, file) {
+  File.deleteIfAllowed = async function(user, file) {
     if (user.globalPermission == 'write' || user.id == file.UserId) {
-=======
-  File.deleteIfAllowed = async function(user, file) {
-    if (user.superuser || user.id == file.UserId) {
->>>>>>> 690997c1
       await file.destroy();
       return true;
     }
@@ -78,24 +73,5 @@
     }
   };
 
-<<<<<<< HEAD
-  var options = {
-    classMethods: {
-      addAssociations: addAssociations,
-      apiSettableFields: apiSettableFields,
-      query: query,
-      deleteIfAllowed: deleteIfAllowed
-    },
-  };
-
-  return sequelize.define(name, attributes, options);
-};
-
-
-function addAssociations(models) {
-  models.File.belongsTo(models.User);
-}
-=======
   return File;
-};
->>>>>>> 690997c1
+};