--- conflicted
+++ resolved
@@ -312,14 +312,9 @@
     id: RecordingId,
     options?: getOptions
   ) => Promise<Recording>;
-<<<<<<< HEAD
 
   getForAdmin: (id: RecordingId) => Promise<Recording>;
   getNextState: () => String;
-=======
-  getNextState: () => String;
-
->>>>>>> 4015584d
   //findAll: (query: FindOptions) => Promise<Recording[]>;
 }
 
@@ -806,11 +801,7 @@
     const jobs = Recording.processingStates[this.type];
     let nextState;
     if (this.processingState == RecordingProcessingState.Reprocess) {
-<<<<<<< HEAD
       nextState = Recording.finishedState(this.type);
-=======
-      nextState = jobs[jobs.length - 1];
->>>>>>> 4015584d
     } else {
       const job_index = jobs.indexOf(this.processingState);
       if (job_index == -1) {
@@ -818,10 +809,6 @@
       } else if (job_index < jobs.length - 1) {
         nextState = jobs[job_index + 1];
       } else {
-<<<<<<< HEAD
-        //already at final state
-=======
->>>>>>> 4015584d
         nextState = this.processingState;
       }
     }
