--- conflicted
+++ resolved
@@ -312,12 +312,9 @@
     id: RecordingId,
     options?: getOptions
   ) => Promise<Recording>;
-<<<<<<< HEAD
+  
   getForAdmin: (id: RecordingId) => Promise<Recording>;
-=======
   getNextState: () => String;
-
->>>>>>> 7ba1bc7b
   //findAll: (query: FindOptions) => Promise<Recording[]>;
 }
 
