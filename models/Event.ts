/*
cacophony-api: The Cacophony Project API server
Copyright (C) 2018  The Cacophony Project

This program is free software: you can redistribute it and/or modify
it under the terms of the GNU Affero General Public License as published
by the Free Software Foundation, either version 3 of the License, or
(at your option) any later version.

This program is distributed in the hope that it will be useful,
but WITHOUT ANY WARRANTY; without even the implied warranty of
MERCHANTABILITY or FITNESS FOR A PARTICULAR PURPOSE.  See the
GNU Affero General Public License for more details.

You should have received a copy of the GNU Affero General Public License
along with this program.  If not, see <http://www.gnu.org/licenses/>.
*/

import Sequelize from "sequelize";
import { ModelCommon, ModelStaticCommon } from "./index";
import { DeviceId, Device } from "./Device";
import { User } from "./User";
import { DetailSnapShot } from "./DetailSnapshot";

const Op = Sequelize.Op;

export interface Event extends Sequelize.Model, ModelCommon<Event> {
  id: number;
  dateTime: Date;
  EventDetailId: number;
  EventDetail: DetailSnapShot;
  DeviceId: DeviceId;
<<<<<<< HEAD
  dataValues: any;
=======
  Device: Device | null;
>>>>>>> 66c30f81
}

export interface QueryOptions {
  eventType: string;
  admin: boolean;
  useCreatedDate: boolean;
}

export interface EventStatic extends ModelStaticCommon<Event> {
  query: (
    user: User,
    startTime: string | null | undefined,
    endTime: string | null | undefined,
    deviceId: DeviceId | null | undefined,
    offset: number | null | undefined,
    limit: number | null | undefined,
    options?: QueryOptions
  ) => Promise<{ rows: Event[]; count: number }>;
}

export default function (sequelize, DataTypes) {
  const name = "Event";

  const attributes = {
    dateTime: DataTypes.DATE
  };

  const Event = (sequelize.define(name, attributes) as unknown) as EventStatic;

  //---------------
  // CLASS METHODS
  //---------------
  const models = sequelize.models;

  Event.addAssociations = function (models) {
    models.Event.belongsTo(models.DetailSnapshot, {
      as: "EventDetail",
      foreignKey: "EventDetailId"
    });
    models.Event.belongsTo(models.Device);
  };

  /**
   * Return one or more recordings for a user matching the query
   * arguments given.
   */
  Event.query = async function (
    user,
    startTime,
    endTime,
    deviceId,
    offset,
    limit,
    options
  ) {
    const where: any = {};
    offset = offset || 0;
    limit = limit || 100;

    if (startTime || endTime) {
      let dateTime;
      if (options && options.useCreatedDate) {
        dateTime = where.createdAt = {};
      } else {
        dateTime = where.dateTime = {};
      }
      if (startTime) {
        dateTime[Op.gte] = startTime;
      }
      if (endTime) {
        dateTime[Op.lt] = endTime;
      }
    }

    if (deviceId) {
      where.DeviceId = deviceId;
    }
    const eventWhere: any = {};
    if (options && options.eventType) {
      eventWhere.type = options.eventType;
    }
    return this.findAndCountAll({
      where: {
        [Op.and]: [
          where, // User query
          options && options.admin ? "" : await user.getWhereDeviceVisible() // can only see devices they should
        ]
      },
      order: ["dateTime"],
      include: [
        {
          model: models.DetailSnapshot,
          as: "EventDetail",
          attributes: ["type", "details"],
          where: eventWhere
        },
        {
          model: models.Device,
          attributes: ["devicename"]
        }
      ],
      attributes: { exclude: ["updatedAt", "EventDetailId"] },
      limit: limit,
      offset: offset
    });
  };

  return Event;
}<|MERGE_RESOLUTION|>--- conflicted
+++ resolved
@@ -30,11 +30,8 @@
   EventDetailId: number;
   EventDetail: DetailSnapShot;
   DeviceId: DeviceId;
-<<<<<<< HEAD
   dataValues: any;
-=======
   Device: Device | null;
->>>>>>> 66c30f81
 }
 
 export interface QueryOptions {
