/*
cacophony-api: The Cacophony Project API server
Copyright (C) 2019  The Cacophony Project

This program is free software: you can redistribute it and/or modify
it under the terms of the GNU Affero General Public License as published
by the Free Software Foundation, either version 3 of the License, or
(at your option) any later version.

This program is distributed in the hope that it will be useful,
but WITHOUT ANY WARRANTY; without even the implied warranty of
MERCHANTABILITY or FITNESS FOR A PARTICULAR PURPOSE.  See the
GNU Affero General Public License for more details.

You should have received a copy of the GNU Affero General Public License
along with this program.  If not, see <http://www.gnu.org/licenses/>.
*/

import Sequelize from "sequelize";
import { ModelCommon, ModelStaticCommon } from "./index";
import { TrackTag, TrackTagId } from "./TrackTag";
export type TrackId = number;
export interface Track extends Sequelize.Model, ModelCommon<Track> {
  getTrackTag: (trackTagId: TrackTagId) => Promise<TrackTag>;
  id: TrackId;
<<<<<<< HEAD
  AlgorithmId: number | null;
=======
  data: any;
>>>>>>> c9bd35c5
  // NOTE: Implicitly created by sequelize associations.
  createTrackTag: ({
    what,
    confidence,
    automatic,
    data
  }: {
    what: any;
    confidence: number;
    automatic: boolean;
    data: any;
  }) => Promise<TrackTag>;
}
export interface TrackStatic extends ModelStaticCommon<Track> {
  replaceTag: (id: TrackId, tag: TrackTag) => Promise<any>;
}

export default function (
  sequelize: Sequelize.Sequelize,
  DataTypes
): TrackStatic {
  const { ClientError } = require("../api/customErrors");

  const Track = (sequelize.define("Track", {
    data: DataTypes.JSONB,
    archivedAt: DataTypes.DATE
  }) as unknown) as TrackStatic;

  //---------------
  // CLASS
  //---------------
  Track.addAssociations = function (models) {
    models.Track.belongsTo(models.Recording);
    models.Track.belongsTo(models.DetailSnapshot, {
      as: "Algorithm",
      foreignKey: "AlgorithmId"
    });
    models.Track.hasMany(models.TrackTag);
  };

  const models = sequelize.models;

  Track.apiSettableFields = Object.freeze(["algorithm", "data", "archivedAt"]);

  Track.userGetAttributes = Object.freeze(
    Track.apiSettableFields.concat(["id"])
  );

  //add or replace a tag, such that this track only has 1 animal tag by this user
  //and no duplicate tags
  Track.replaceTag = async function (trackId, tag: TrackTag) {
    const track = await Track.findByPk(trackId);
    if (!track) {
      throw new ClientError("No track found for " + trackId);
    }
    return sequelize.transaction(async function (t) {
      const trackTags = await models.TrackTag.findAll({
        where: {
          UserId: tag.UserId,
          automatic: tag.automatic,
          TrackId: trackId
        },
        transaction: t
      });

      const existingTag = trackTags.find(function (uTag) {
        return uTag.what == tag.what;
      });
      if (existingTag) {
        return;
      } else if (trackTags.length > 0 && !tag.isAdditionalTag()) {
        const existingAnimalTags = trackTags.filter(function (uTag) {
          return !uTag.isAdditionalTag();
        });

        for (let i = 0; i < existingAnimalTags.length; i++) {
          await existingAnimalTags[i].destroy();
        }
      }
      await tag.save();
    });
  };

  //---------------
  // INSTANCE
  //---------------

  // Return a specific track tag for the track.
  Track.prototype.getTrackTag = async function (trackTagId) {
    const trackTag = await models.TrackTag.findByPk(trackTagId);
    if (!trackTag) {
      return null;
    }

    // Ensure track tag belongs to this track.
    if (trackTag.TrackId !== this.id) {
      return null;
    }

    return trackTag;
  };

  return Track;
}<|MERGE_RESOLUTION|>--- conflicted
+++ resolved
@@ -23,11 +23,8 @@
 export interface Track extends Sequelize.Model, ModelCommon<Track> {
   getTrackTag: (trackTagId: TrackTagId) => Promise<TrackTag>;
   id: TrackId;
-<<<<<<< HEAD
   AlgorithmId: number | null;
-=======
   data: any;
->>>>>>> c9bd35c5
   // NOTE: Implicitly created by sequelize associations.
   createTrackTag: ({
     what,
