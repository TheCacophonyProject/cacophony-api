--- conflicted
+++ resolved
@@ -64,7 +64,7 @@
     'id',
     'username',
   ]);
-  
+
   User.apiSettableFields = Object.freeze([
     'firstName',
     'lastName',
@@ -80,7 +80,7 @@
     models.User.belongsToMany(models.Group, { through: models.GroupUsers });
     models.User.belongsToMany(models.Device, { through: models.DeviceUsers });
   };
-  
+
   User.getAll = async function(where) {
     return await this.findAll({
       where: where,
@@ -114,6 +114,15 @@
     if (user) {
       throw new Error('email in use');
     }
+    return true;
+  };
+
+  User.changeGlobalPermission = async function(admin, user, permission) {
+    if (!user || !admin || !admin.isAdmin()) {
+      return false;
+    }
+    user.setDataValue('globalPermission', permission);
+    await user.save();
     return true;
   };
 
@@ -135,13 +144,8 @@
     }
   };
 
-<<<<<<< HEAD
-  const getWhereDeviceVisible = async function () {
+  User.prototype.getWhereDeviceVisible = async function () {
     if (['write', 'read'].includes(this.globalPermission)) {
-=======
-  User.prototype.getWhereDeviceVisible = async function () {
-    if (this.superuser) {
->>>>>>> 690997c1
       return null;
     }
 
@@ -149,43 +153,11 @@
     return { DeviceId: {[Op.in]: allDeviceIds}};
   };
 
-<<<<<<< HEAD
-  var options = {
-    classMethods: {
-      addAssociations: addAssociations,
-      apiSettableFields: apiSettableFields,
-      getAll: getAll,
-      getFromId: getFromId,
-      getFromName: getFromName,
-      freeUsername: freeUsername,
-      getFromEmail: getFromEmail,
-      freeEmail: freeEmail,
-      changeGlobalPermission: changeGlobalPermission,
-    },
-    instanceMethods: {
-      comparePassword: comparePassword,
-      getGroupsIds: getGroupsIds,
-      getDeviceIds: getDeviceIds,
-      getGroupDeviceIds: getGroupDeviceIds,
-      getJwtDataValues: getJwtDataValues,
-      getDataValues: getDataValues,
-      getAll: getAll,
-      getAllDeviceIds: getAllDeviceIds,
-      getWhereDeviceVisible: getWhereDeviceVisible,
-      checkUserControlsDevices: checkUserControlsDevices,
-      isAdmin: isAdmin,
-    },
-    hooks: {
-      beforeValidate: beforeValidate,
-      afterValidate: afterValidate,
-    }
-=======
   User.prototype.getJwtDataValues = function() {
     return {
       id: this.getDataValue('id'),
       _type: 'user'
     };
->>>>>>> 690997c1
   };
 
   User.prototype.getDataValues = function() {
@@ -205,26 +177,10 @@
     });
   };
 
-<<<<<<< HEAD
-const changeGlobalPermission = async function(admin, user, permission) {
-  if (!user || !admin || !admin.isAdmin()) {
-    return false;
-  }
-  user.setDataValue('globalPermission', permission);
-  await user.save();
-  return true;
-};
-
-const isAdmin = function() {
-  return this.globalPermission == 'write';
-};
-
-const apiSettableFields = Object.freeze([
-  'firstName',
-  'lastName',
-  'email'
-]);
-=======
+  User.prototype.isAdmin = function() {
+    return this.globalPermission == 'write';
+  };
+
   // Returns the groups that are associated with this user (via
   // GroupUsers).
   User.prototype.getGroupsIds = function() {
@@ -233,7 +189,6 @@
         return groups.map(g => g.id);
       });
   };
->>>>>>> 690997c1
 
   // Returns the devices that are directly associated with this user
   // (via DeviceUsers).
@@ -245,7 +200,7 @@
   };
 
   User.prototype.checkUserControlsDevices = async function(deviceIds) {
-    if (!this.superuser) {
+    if (this.globalPermission != 'write') {
       var usersDevices = await this.getAllDeviceIds();
 
       deviceIds.forEach(deviceId => {
@@ -291,30 +246,9 @@
 UnauthorizedDeviceException.prototype = new Error();
 UnauthorizedDeviceException.prototype.constructor = UnauthorizedDeviceException;
 
-<<<<<<< HEAD
-const checkUserControlsDevices = async function(deviceIds) {
-  if (this.globalPermission != 'write') {
-    var usersDevices = await this.getAllDeviceIds();
-
-    deviceIds.forEach(deviceId => {
-      if (!usersDevices.includes(deviceId)) {
-        throw new UnauthorizedDeviceException(this.username, deviceId);
-      }
-    });
-  }
-};
-
-const getAllDeviceIds = async function() {
-  var directDeviceIds = await this.getDeviceIds();
-  var groupedDeviceIds = await this.getGroupDeviceIds();
-
-  return directDeviceIds.concat(groupedDeviceIds);
-};
-=======
 //----------------------
 // VALIDATION FUNCTIONS
 //----------------------
->>>>>>> 690997c1
 
 function afterValidate(user) {
   // TODO see if this can be done elsewhere, or when just validating the password.
