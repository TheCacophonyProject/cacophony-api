import json
import requests
from urllib.parse import urljoin

from .apibase import APIBase


class UserAPI(APIBase):
    def __init__(self, baseurl, username, password='password'):
        super().__init__('user', baseurl, username, password)

    def query(self, startDate=None, endDate=None, min_secs=0, limit=100, offset=0, tagmode=None, tags=None):
        where = [{"duration": {"$gte": min_secs}}]
        if startDate is not None:
            where.append({
                'recordingDateTime': {
                    '$gte': startDate.isoformat()
                }
            })
        if endDate is not None:
            where.append({'recordingDateTime': {'$lte': endDate.isoformat()}})

        params = {'where': json.dumps(where)}
        if tagmode is not None:
            params['tagMode'] = tagmode
        if tags is not None:
            params['tags'] = json.dumps(tags)

<<<<<<< HEAD
        return self._query_results('recordings', params, limit, offset)
=======
        r = requests.get(url, params=params, headers=self._auth_header)
        if r.status_code == 200:
            return r.json()['rows']
        elif r.status_code == 400:
            messages = r.json()['messages']
            raise IOError("request failed ({}): {}".format(
                r.status_code, messages))
        else:
            r.raise_for_status()

    def get_recording(self, recording_id):
        url = urljoin(self._baseurl, '/api/v1/recordings/{}'.format(recording_id))
        r = requests.get(url, headers=self._auth_header)
        return self._check_response(r)['recording']

    def delete_recording(self, recording_id):
        url = urljoin(self._baseurl, '/api/v1/recordings/{}'.format(recording_id))
        r = requests.delete(url, headers=self._auth_header)
        return self._check_response(r)
>>>>>>> fd9d4440

    def download_cptv(self, recording_id):
        return self._download_recording(recording_id, 'downloadRawJWT')

    def download_mp4(self, recording_id):
        return self._download_recording(recording_id, 'downloadFileJWT')

    def _download_recording(self, id, jwt_key):
        url = urljoin(self._baseurl, '/api/v1/recordings/{}'.format(id))
        r = requests.get(url, headers=self._auth_header)
        d = self._check_response(r)
        return self._download_signed(d[jwt_key])

    def query_audio(self, startDate=None, endDate=None, min_secs=0, limit=100, offset=0):
        url = urljoin(self._baseurl, '/api/v1/audiorecordings')

        where = [{"duration": {"$gte": min_secs}}]
        if startDate is not None:
            where.append({
                'recordingDateTime': {
                    '$gte': startDate.isoformat()
                }
            })
        if endDate is not None:
            where.append({'recordingDateTime': {'$lte': endDate.isoformat()}})

        params = {}
        if limit is not None:
            params['limit'] = limit
        if offset is not None:
            params['offset'] = offset

        r = requests.get(url, params=params, headers=self._auth_header)
        if r.status_code == 200:
            return r.json()['result']['rows']
        elif r.status_code == 400:
            messages = r.json()['messages']
            raise IOError("request failed ({}): {}".format(
                r.status_code, messages))
        else:
            r.raise_for_status()

    def get_audio(self, recording_id):
        url = urljoin(self._baseurl, '/api/v1/audiorecordings/{}'.format(recording_id))

        r = requests.get(url, headers=self._auth_header)
        return self._check_response(r)

    def delete_audio(self, recording_id):
        url = urljoin(self._baseurl, '/api/v1/audiorecordings/{}'.format(recording_id))
        r = requests.delete(url, headers=self._auth_header)
        return self._check_response(r)

    def download_audio(self, recording_id):
        url = urljoin(self._baseurl, '/api/v1/audiorecordings/{}'.format(recording_id))
        r = requests.get(url, headers=self._auth_header)
        d = self._check_response(r)
        return self._download_signed(d['jwt'])

    def _download_signed(self, token):
        r = requests.get(
            urljoin(self._baseurl, '/api/v1/signedUrl'),
            params={'jwt': token},
            stream=True)
        r.raise_for_status()
        yield from r.iter_content(chunk_size=4096)

    def _get_all(self, url):
        r = requests.get(
            urljoin(self._baseurl, url),
            params={'where': '{}'},
            headers=self._auth_header,
        )
        r.raise_for_status()
        return r.json()

    def get_devices_as_string(self):
        return json.dumps(self._get_all('/api/v1/devices'))

    def get_groups_as_string(self):
        return json.dumps(self._get_all('/api/v1/groups'))

    def get_device_id(self, devicename):
        all_devices = self._get_all('/api/v1/devices')['devices']['rows']
        for device in all_devices:
            if device['devicename'] == devicename:
                return device['id']
        return None

    def create_group(self, groupname):
        url = urljoin(self._baseurl, "/api/v1/groups")
        response = requests.post(url, headers=self._auth_header, data={'groupname': groupname})
        self._check_response(response)

    def get_user_details(self, username):
        url = urljoin(self._baseurl, "/api/v1/users/{}".format(username))
        response = requests.get(url, headers=self._auth_header)
        return response.json()

    def tag_recording(self, recordingId, tagDictionary):
        url = urljoin(self._baseurl, "/api/v1/tags/")
        tagData = {
            "tag": json.dumps(tagDictionary),
            "recordingId": recordingId
        }
        response = requests.post(url, headers=self._auth_header, data=tagData)
        response.raise_for_status()

    def query_events(self, limit=None, offset=None, deviceId=None):
        if (deviceId is None):
            where = '{}'
        else:
            where = '{"DeviceId":' + "{}".format(deviceId) + "}"
        return self._query_results('events', {'where' : where}, limit, offset)

    def _query_results(self, queryname, params,limit=100, offset=0):
        url = urljoin(self._baseurl, '/api/v1/' + queryname)

        if limit is not None:
            params['limit'] = limit
        if offset is not None:
            params['offset'] = offset

        response = requests.get(url, params=params, headers=self._auth_header)
        if response.status_code == 200:
            return response.json()['rows']
        elif response.status_code == 400:
            messages = response.json()['messages']
            raise IOError("request failed ({}): {}".format(
                response.status_code, messages))
        else:
            response.raise_for_status()<|MERGE_RESOLUTION|>--- conflicted
+++ resolved
@@ -26,18 +26,7 @@
         if tags is not None:
             params['tags'] = json.dumps(tags)
 
-<<<<<<< HEAD
         return self._query_results('recordings', params, limit, offset)
-=======
-        r = requests.get(url, params=params, headers=self._auth_header)
-        if r.status_code == 200:
-            return r.json()['rows']
-        elif r.status_code == 400:
-            messages = r.json()['messages']
-            raise IOError("request failed ({}): {}".format(
-                r.status_code, messages))
-        else:
-            r.raise_for_status()
 
     def get_recording(self, recording_id):
         url = urljoin(self._baseurl, '/api/v1/recordings/{}'.format(recording_id))
@@ -48,7 +37,6 @@
         url = urljoin(self._baseurl, '/api/v1/recordings/{}'.format(recording_id))
         r = requests.delete(url, headers=self._auth_header)
         return self._check_response(r)
->>>>>>> fd9d4440
 
     def download_cptv(self, recording_id):
         return self._download_recording(recording_id, 'downloadRawJWT')
