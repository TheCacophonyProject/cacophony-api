--- conflicted
+++ resolved
@@ -53,7 +53,9 @@
     def _can_see_recordings_with_query(self, queryParams, *expected_recordings):
         recordings = self._userapi.query(**queryParams)
         if not recordings:
-            raise TestException("User '{}' could not see any recordings.".format(self.username))
+            raise TestException(
+                "User '{}' could not see any recordings.".format(self.username)
+            )
 
         # Check presence of various fields
         r0 = recordings[0]
@@ -114,12 +116,16 @@
 
     def can_see_recording_from(self, testdevice):
         recordings = self._userapi.query(limit=1)
-        assert recordings, "User '{}' could not see any recordings.".format(self.username)
+        assert recordings, "User '{}' could not see any recordings.".format(
+            self.username
+        )
 
         lastDevice = recordings[0]["Device"]["devicename"]
         assert (
             lastDevice == testdevice.devicename
-        ), "Latest recording is from device '{}', not from '{}'".format(lastDevice, testdevice.devicename)
+        ), "Latest recording is from device '{}', not from '{}'".format(
+            lastDevice, testdevice.devicename
+        )
 
     def cannot_see_any_recordings(self):
         recordings = self._userapi.query(limit=10)
@@ -168,7 +174,9 @@
         assert recv_props.pop("processingState") != "FINISHED"
 
         # # Time formatting may differ so these are handled specially.
-        assertDateTimeStrings(recv_props.pop("recordingDateTime"), props.pop("recordingDateTime"))
+        assertDateTimeStrings(
+            recv_props.pop("recordingDateTime"), props.pop("recordingDateTime")
+        )
 
         # Compare the remaining properties.
         assert recv_props == props
@@ -187,7 +195,9 @@
         try:
             self._userapi.create_group(groupname)
         except Exception as exception:
-            raise TestException("Failed to create group ({}): {}".format(groupname, exception))
+            raise TestException(
+                "Failed to create group ({}): {}".format(groupname, exception)
+            )
         if printname:
             print("({})".format(groupname))
         return groupname
@@ -236,11 +246,15 @@
         deviceId = None
         if device is not None:
             deviceId = device.get_id()
-        return self._userapi.query_events(deviceId=deviceId, startTime=startTime, endTime=endTime)
+        return self._userapi.query_events(
+            deviceId=deviceId, startTime=startTime, endTime=endTime
+        )
 
     def cannot_see_events(self):
         events = self._userapi.query_events()
-        assert not events, "User '{}' can see events when it shouldn't".format(self.username)
+        assert not events, "User '{}' can see events when it shouldn't".format(
+            self.username
+        )
 
     def get_device_id(self, devicename):
         return self._userapi.get_device_id(devicename)
@@ -289,13 +303,9 @@
         props = testdevice.get_new_recording_props()
 
         filename = "files/small.cptv"
-<<<<<<< HEAD
         recording_id = self._userapi.upload_recording_for(
             testdevice.group, testdevice.devicename, filename, props
         )
-=======
-        recording_id = self._userapi.upload_recording_for(testdevice.devicename, filename, props)
->>>>>>> bfc4de65
 
         # Expect to see this in data returned by the API server.
         props["rawMimeType"] = "application/x-cptv"
@@ -420,7 +430,9 @@
 
     def can_delete_track_tag(self, tag):
         self._userapi.delete_track_tag(
-            recording_id=tag.track.recording.id_, track_id=tag.track.id_, track_tag_id=tag.id_
+            recording_id=tag.track.recording.id_,
+            track_id=tag.track.id_,
+            track_tag_id=tag.id_,
         )
 
     def cannot_delete_track_tag(self, tag):
@@ -443,14 +455,20 @@
         return self
 
     def devices(self, devices):
-        self._queryParams["deviceIds"] = list(map(lambda device: device.get_id(), devices))
+        self._queryParams["deviceIds"] = list(
+            map(lambda device: device.get_id(), devices)
+        )
         return self
 
     def can_see_recordings(self, *expected_recordings):
-        self._testUser._can_see_recordings_with_query(self._queryParams, *expected_recordings)
+        self._testUser._can_see_recordings_with_query(
+            self._queryParams, *expected_recordings
+        )
 
     def cannot_see_recordings(self, *expected_recordings):
-        self._testUser._cannot_see_recordings_with_query(self._queryParams, *expected_recordings)
+        self._testUser._cannot_see_recordings_with_query(
+            self._queryParams, *expected_recordings
+        )
 
     def can_see_all_recordings_from_(self, allRecordings):
         self.can_see_recordings(*allRecordings)
@@ -467,13 +485,17 @@
             )
 
         ids = [testRecording.id_ for testRecording in self._expected_recordings]
-        print("Then searching with {} should give only {}.".format(self._queryParams, ids))
+        print(
+            "Then searching with {} should give only {}.".format(self._queryParams, ids)
+        )
 
         # test what should be there, is there
         self.can_see_recordings(*self._expected_recordings)
 
         # test what shouldn't be there, isn't there
-        expectedMissingRecordings = [x for x in allRecordings if x not in self._expected_recordings]
+        expectedMissingRecordings = [
+            x for x in allRecordings if x not in self._expected_recordings
+        ]
         self.cannot_see_recordings(*expectedMissingRecordings)
 
 
