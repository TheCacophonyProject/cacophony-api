import csv
import io
import pytest

from .testexception import TestException, AuthorizationError
from .recording import Recording
from .track import Track, TrackTag
from .testdevice import TestDevice
from typing import List


class TestUser:
    def __init__(self, username, userapi, email=None):
        self._userapi = userapi
        self.username = username
        self.email = email
        self._group = None

    def new_token(self, access=None, set_token=False):
        return self._userapi.token(access, set_token)["token"]

    def update(self, username=None, email=None, password=None):
        data = {}
        if username:
            data["username"] = username
        if email:
            data["email"] = email
        if password:
            data["password"] = password
        self._userapi.update_user(data)

    def reprocess_recordings(self, recordings, params=None):
        return self._userapi.reprocess_recordings(recordings, params)

    def reprocess(self, recording, params=None):
        return self._userapi.reprocess(recording.id_, params)

    def when_searching_for(self):
        return RecordingQueryPromise(self)

    def when_searching_for_tagmode_and_tags(self, tagmode, tags):
        return self.when_searching_for().tagmode(tagmode).tags(tags)

    def when_searching_for_tagmode(self, tagmode):
        return self.when_searching_for().tagmode(tagmode)

    def when_searching_for_tags(self, *tags):
        return self.when_searching_for().tags(tags)

    def get_recording(self, recording, params=None):
        return self._userapi.get_recording(recording.id_, params)

    def get_recording_by_id(self, recording_id, params=None):
        return self._userapi.get_recording(recording_id, params)

    def get_recording_needs_tag(self, device_id=None):
        return self._userapi.get_recording_needs_tag(device_id=device_id)

    def get_recording_response(self, recording, params=None):
        return self._userapi.get_recording_response(recording.id_, params)

    def query_recordings(self, **options):
        return self._userapi.query(**options)

    def query_visits(self, **options):
        return self._userapi.query_visits(**options)

    def can_see_recordings(self, *expected_recordings):
        self._can_see_recordings_with_query({}, *expected_recordings)

    def _can_see_recordings_with_query(self, queryParams, *expected_recordings):
        recordings = self._userapi.query(**queryParams)
        if not recordings:
            raise TestException("User '{}' could not see any recordings.".format(self.username))

        # Check presence of various fields
        r0 = recordings[0]
        assert r0["id"]
        assert r0["type"]
        assert r0["recordingDateTime"]
        assert r0["rawMimeType"]
        assert "fileMimeType" in r0
        assert r0["processingState"]
        assert r0["duration"] > 0
        assert "location" in r0
        assert "batteryLevel" in r0
        assert r0["DeviceId"]
        assert r0["GroupId"]

        _errors = []
        for testRecording in expected_recordings:
            if not self._recording_in_list(recordings, testRecording):
                _errors.append(
                    "User '{}' cannot see recording with id {}, name {}.".format(
                        self.username, testRecording.id_, testRecording.name
                    )
                )

        if _errors:
            recordingIds = "Recording ids seen are: "
            for recording in recordings:
                recordingIds += str(recording["id"])
                recordingIds += ","
            _errors.append(recordingIds)
            raise TestException(_errors)

    def cannot_see_recordings(self, *expected_recordings):
        self._cannot_see_recordings_with_query({}, *expected_recordings)

    def _cannot_see_recordings_with_query(self, queryParams, *expected_recordings):
        recordings = self._userapi.query(**queryParams)

        _errors = []
        for testRecording in expected_recordings:
            if self._recording_in_list(recordings, testRecording):
                _errors.append(
                    "User '{}' can see recording with id {}, name {}, but shouldn't be able to..".format(
                        self.username, testRecording.id_, testRecording.name
                    )
                )

        if _errors:
            raise TestException(_errors)

    def _recording_in_list(self, recordings, testRecording):
        for recording in recordings:
            if recording["id"] == testRecording.id_:
                return True
        return False

    def can_see_recording_from(self, testdevice):
        recordings = self._userapi.query(limit=1)
        assert recordings, "User '{}' could not see any recordings.".format(self.username)

        lastDevice = recordings[0]["Device"]["devicename"]
        assert (
            lastDevice == testdevice.devicename
        ), "Latest recording is from device '{}', not from '{}'".format(lastDevice, testdevice.devicename)

    def cannot_see_any_recordings(self):
        recordings = self._userapi.query(limit=10)
        if recordings:
            raise TestException(
                "User '{}' can see a recording from '{}'".format(
                    self.username, recordings[0]["Device"]["devicename"]
                )
            )

    def get_report(self, raw=False, **args):
        text = self._userapi.report(**args)
        if raw:
            return text.splitlines()
        return csv.DictReader(text.splitlines())

    def can_download_correct_recording(self, recording):
        r = self._userapi.get_recording_response(recording.id_)
        content = io.BytesIO()
        for chunk in self._userapi._download_signed(r["downloadRawJWT"]):
            content.write(chunk)
        assert content.getvalue() == recording.content
        assert len(content.getvalue()) == r["rawSize"]
        recv_props = r["recording"]

        props = recording.props.copy()

        if "relativeToDawn" not in props:
            props["relativeToDawn"] = None
        if "relativeToDusk" not in props:
            props["relativeToDusk"] = None

        # # These are expected to be there but the values aren't tested.
        del recv_props["Device"]
        del recv_props["Tags"]
        del recv_props["GroupId"]
        del recv_props["location"]
        if "rawMimeType" not in props:
            del recv_props["rawMimeType"]
        del recv_props["fileMimeType"]
        if "type" not in props:
            recv_props.pop("type", None)
        if "comment" not in props:
            recv_props.pop("comment", None)
        if "recordingTime" not in recv_props:
            props.pop("recordingTime", None)

        assert recv_props.pop("id") == recording.id_
        assert recv_props.pop("processingState") != "FINISHED"

        # # Time formatting may differ so these are handled specially.
        assertDateTimeStrings(recv_props.pop("recordingDateTime"), props.pop("recordingDateTime"))

        # Compare the remaining properties.
        assert_props_exist(props, recv_props)

    def cannot_download_recording(self, recording):
        with pytest.raises(AuthorizationError):
            self._userapi.get_recording(recording.id_)

    def delete_recording(self, recording):
        self._userapi.delete_recording(recording.id_)

    def update_recording(self, recording, **updates):
        self._userapi.update_recording(recording.id_, updates)
        recording.props.update(updates)

    def create_group(self, groupname, printname=True):
        self._userapi.create_group(groupname)
        if printname:
            print("({})".format(groupname))
        return groupname

    def get_user_details(self, user):
        return self._userapi.get_user_details(user.username)

    def tag_recording(self, recording, tagDictionary):
        return self._userapi.tag_recording(recording.id_, tagDictionary)

    def cannot_delete_recording_tag(self, tag_id):
        with pytest.raises(AuthorizationError):
            self._userapi.delete_recording_tag(tag_id)

    def delete_recording_tag(self, tag_id):
        return self._userapi.delete_recording_tag(tag_id)

    def can_see_audio_recording(self, recording):
        self._userapi.get_audio(recording.id_)

    def cannot_see_audio_recording(self, recording):
        for row in self._userapi.query_audio():
            assert row["id"] != recording.id_

    def cannot_see_any_audio_recordings(self):
        rows = self._userapi.query_audio()
        assert not rows

    def can_see_audio_recordings(self, recordings, **query_args):
        expected_ids = {rec.id_ for rec in recordings}
        actual_ids = {row["id"] for row in self._userapi.query_audio(**query_args)}
        assert actual_ids == expected_ids

    def delete_audio_recording(self, recording):
        self._userapi.delete_audio(recording.id_)

    def update_audio_recording(self, recording, **updates):
        self._userapi.update_audio_recording(recording.id_, updates)

    def get_own_group(self):
        if self._group is None:
            self._group = self.create_group(self.username + "s_devices", False)
        return self._group

    def can_see_event_errors(self, device=None, startTime=None, endTime=None):
        deviceId = None
        if device is not None:
            deviceId = device.get_id()
        return self._userapi.query_event_errors(deviceId=deviceId, startTime=startTime, endTime=endTime)

    def can_see_events(self, device=None, startTime=None, endTime=None, type=None, limit=None, latest=None):
        deviceId = None
        if device is not None:
            deviceId = device.get_id()
        return self._userapi.query_events(
            deviceId=deviceId, startTime=startTime, endTime=endTime, type=type, limit=limit, latest=latest
        )

    def gets_first_event(self, type=None, limit=1, latest=None):
        events = self._userapi.query_events(type=type, limit=limit, latest=latest)
        assert len(events) == 1
        return events[0]["EventDetail"]

    def cannot_see_events(self):
        events = self._userapi.query_events()
        assert not events, "User '{}' can see events when it shouldn't".format(self.username)

    def get_device_id(self, devicename):
        return self._userapi.get_device_id(devicename)

    def get_devices_as_ids(self):
        return [device["id"] for device in self._userapi.get_devices_as_json()]

    def get_active_devices(self):
        devices = self._userapi.get_devices_as_json()
        active_devices = []
        for device in devices:
            if device["active"]:
                active_devices.append(device)
        return active_devices

    def query_devices(self, devices: List[TestDevice] = None, groups: List[str] = None, operator=None):
        return self._userapi.query_devices(devices=devices, groups=groups, operator=operator)

    def get_devices_as_string(self):
        return self._userapi.get_devices_as_string()

    def cannot_download_audio(self, recording):
        with pytest.raises(AuthorizationError):
            self._userapi.download_audio(recording.id_)

    def upload_audio_bait(self, details=None):
        if details is None:
            details = {"animal": "possum"}
        props = {"type": "audioBait", "details": details}
        filename = "files/small.cptv"
        file_id = self._userapi.upload_file(filename, props)
        return file_id

    def download_audio_bait(self, file_id):
        return self._userapi.download_file(file_id)

    def get_all_audio_baits(self):
        return AudioBaitList(self._userapi.query_files(where={"type": "audioBait"}))

    def delete_audio_bait_file(self, file_id):
        self._userapi.delete_file(file_id)

    def cannot_delete_audio_bait_file(self, file_id):
        with pytest.raises(AuthorizationError):
            self._userapi.delete_file(file_id)

    def set_audio_schedule_for(self, deviceIds, schedule):
        self._userapi.upload_schedule(deviceIds, schedule)

    def set_audio_schedule(self, schedule={"blah": "blah"}):
        return AudioSchedulePromise(self, schedule)

    def get_audio_schedule(self, device):
        print(f"device {device.devicename} has id {device.get_id()}")

        return self._userapi.get_audio_schedule(device.get_id())

    def uploads_recording_for(self, testdevice, device_id=None):
        props = testdevice.get_new_recording_props()

        filename = "files/small.cptv"
        if device_id:
            devicename = device_id
        else:
            devicename = testdevice.devicename

        recording_id = self._userapi.upload_recording_for(testdevice.group, devicename, filename, props)

        # Expect to see this in data returned by the API server.
        props["rawMimeType"] = "application/x-cptv"

        return Recording(recording_id, props, filename)

    def legacy_uploads_recording_for(self, testdevice):
        props = testdevice.get_new_recording_props()
        filename = "files/small.cptv"
        recording_id = self._userapi.legacy_upload_recording_for(testdevice.devicename, filename, props)

        # Expect to see this in data returned by the API server.
        props["rawMimeType"] = "application/x-cptv"

        return Recording(recording_id, props, filename)

    def record_event(self, device, type_, details, times=None):
        return self._userapi.record_event(device, type_, details, times)

    def set_global_permission(self, user, permission):
        self._userapi.set_global_permission(user, permission)

    def add_to_group(self, newuser, groupname):
        self._userapi.add_user_to_group(newuser, groupname)

    def remove_from_group(self, olduser, groupname):
        self._userapi.remove_user_from_group(olduser, groupname)

    def add_to_device(self, newuser, device):
        self._userapi.add_user_to_device(newuser, device.get_id())

    def remove_from_device(self, olduser, device):
        self._userapi.remove_user_from_device(olduser, device.get_id())

    def device_has_device_users(self, device, *users):
        assert self._get_device_users(device, "device") == {u.username for u in users}

    def device_has_group_users(self, device, *users):
        assert self._get_device_users(device, "group") == {u.username for u in users}

    def _get_device_users(self, device, relation):
        users = self._userapi.list_device_users(device.get_id())
        return {u["username"] for u in users if u["relation"] == relation}

    def can_add_track_to_recording(self, recording, start_s=10):
        track = Track.create(recording, start_s)
        track.id_ = self._userapi.add_track(recording.id_, track.data)
        recording.tracks.append(track)
        return track

    def cannot_add_track_to_recording(self, recording):
        with pytest.raises(AuthorizationError):
            self.can_add_track_to_recording(recording)

    def has_no_tracks(self, recording):
        assert not self._userapi.get_tracks(recording.id_)

    def recording_has_tags(self, recording, ai_tag_count, human_tag_count):
        recording = self._userapi.get_recording(recording.id_)
        tags = recording.get("Tags", [])

        automatic_tags = [tag for tag in tags if tag["automatic"]]
        human_tags = [tag for tag in tags if not tag["automatic"]]
        assert ai_tag_count == len(automatic_tags)
        assert human_tag_count == len(human_tags)

    def can_see_track(self, expected_track):
        recording = expected_track.recording
        tracks = self._userapi.get_tracks(recording.id_)

        for t in tracks:
            this_track = Track(id_=t["id"], recording=recording, data=t["data"])
            this_track.tags = [
                TrackTag(
                    id_=tt["id"],
                    track=this_track,
                    what=tt["what"],
                    confidence=tt["confidence"],
                    automatic=tt["automatic"],
                    data=tt["data"],
                )
                for tt in t["TrackTags"]
            ]
            this_track.tags = sorted(this_track.tags, key=lambda tag: tag.id_ if tag.id_ else -1)

            if this_track == expected_track:
                return

        pytest.fail("no such track found: {}".format(expected_track))

    def cannot_see_track(self, target):
        tracks = self._userapi.get_tracks(target.recording.id_)
        for t in tracks:
            if Track(target.recording, t["data"], t["id"]) == target:
                pytest.fail("track not deleted: {}".format(target))

    def delete_track(self, track):
        self._userapi.delete_track(track.recording.id_, track.id_)

    def cannot_delete_track(self, track):
        with pytest.raises(AuthorizationError):
            self._userapi.delete_track(track.recording.id_, track.id_)

    def tag_track(self, track, what):
        self._tag_track_as(track, what, False)

    def tag_track_as_unauthorised_user(self, recording_id, track_id, what, tag_jwt):
        return self._userapi.add_track_tag(
            recording_id=recording_id,
            track_id=track_id,
            what=what,
            confidence=0.7,
            automatic=False,
            data={},
            tag_jwt=tag_jwt,
        )

    def delete_track_tag_as_unauthorised_user(self, recording_id, track_id, track_tag_id, tag_jwt):
        self._userapi.delete_track_tag(
            recording_id=recording_id, track_id=track_id, track_tag_id=track_tag_id, tag_jwt=tag_jwt
        )

    def tag_track_as_AI(self, track, what):
        self._tag_track_as(track, what, True)

    def _tag_track_as(self, track, what, automatic):
        self._userapi.add_track_tag(
            recording_id=track.recording.id_,
            track_id=track.id_,
            what=what,
            confidence=0.7,
            automatic=automatic,
            data={},
        )

    def can_tag_track(self, track, automatic=None, what=None, replace=False):
        tag = TrackTag.create(track, automatic=automatic, what=what)
        tag.id_ = self._userapi.add_track_tag(
            recording_id=track.recording.id_,
            track_id=track.id_,
            what=tag.what,
            confidence=tag.confidence,
            automatic=tag.automatic,
            data=tag.data,
            replace=replace,
        )
        track.tags.append(tag)
        track.tags = sorted(track.tags, key=lambda tag: tag.id_ if tag.id_ else -1)
        return tag

    def cannot_tag_track(self, track):
        with pytest.raises(AuthorizationError):
            self.can_tag_track(track)

    def can_delete_track_tag(self, tag):
        self._userapi.delete_track_tag(
            recording_id=tag.track.recording.id_, track_id=tag.track.id_, track_tag_id=tag.id_
        )
        tag.track.tags.remove(tag)

    def cannot_delete_track_tag(self, tag):
        with pytest.raises(AuthorizationError):
            self.can_delete_track_tag(tag)

    def get_tracks(self, recording_id):
        return self._userapi.get_tracks(recording_id)

    def get_cacophony_index_for_device(self, device: TestDevice, from_time=None, window_size=None):
        return self._userapi.get_cacophony_index(device.get_id(), from_time, window_size)

    def get_cacophony_index_histogram_for_device(self, device: TestDevice, from_time=None, window_size=None):
        return self._userapi.get_cacophony_index_histogram(device.get_id(), from_time, window_size)

<<<<<<< HEAD
    def create_alert(self, name, conditions, device_id, frequency=None):
        return self._userapi.create_alert(name, conditions, device_id, frequency)

    def get_alerts(self, device_id):
        return self._userapi.get_alerts(device_id)
=======
    def admin_login_as_other_user(self, username):
        return self._userapi.admin_login_as_other_user(username)

    def list_users(self):
        return self._userapi.list_users()
>>>>>>> a8af6bc2


class RecordingQueryPromise:
    def __init__(self, testUser):
        self._testUser = testUser
        self._queryParams = {}
        self._expected_recordings = None

    def tagmode(self, tagmode):
        self._queryParams["tagmode"] = tagmode
        return self

    def tags(self, tags):
        self._queryParams["tags"] = tags
        return self

    def devices(self, devices):
        self._queryParams["deviceIds"] = list(map(lambda device: device.get_id(), devices))
        return self

    def can_see_recordings(self, *expected_recordings):
        self._testUser._can_see_recordings_with_query(self._queryParams, *expected_recordings)

    def cannot_see_recordings(self, *expected_recordings):
        self._testUser._cannot_see_recordings_with_query(self._queryParams, *expected_recordings)

    def can_see_all_recordings_from_(self, allRecordings):
        self.can_see_recordings(*allRecordings)

    # Expects the function 'from_' to be called to do the evaluating.
    def can_only_see_recordings(self, *expected_recordings):
        self._expected_recordings = expected_recordings
        return self

    def from_(self, allRecordings):
        if not self._expected_recordings:
            raise TestException(
                "You must call 'can_only_see_recordings' before calling function 'from_list'."
            )

        ids = [testRecording.id_ for testRecording in self._expected_recordings]
        print("Then searching with {} should give only {}.".format(self._queryParams, ids))

        # test what should be there, is there
        self.can_see_recordings(*self._expected_recordings)

        # test what shouldn't be there, isn't there
        expectedMissingRecordings = [x for x in allRecordings if x not in self._expected_recordings]
        self.cannot_see_recordings(*expectedMissingRecordings)


class AudioSchedulePromise:
    def __init__(self, testUser, schedule):
        self._testUser = testUser
        self._schedule = schedule

    def for_device(self, device):
        self.for_devices(device)

    def for_devices(self, *devices):
        deviceIds = list(map(lambda device: device.get_id(), devices))

        self._testUser.set_audio_schedule_for(deviceIds, self._schedule)


class AudioBaitList:
    def __init__(self, all_bait_files):
        self._all_bait_files = all_bait_files

    def get_info_for(self, audio_bait_id):
        if not self._all_bait_files:
            return None
        for bait in self._all_bait_files:
            if bait["id"] == audio_bait_id:
                return bait
        return None


def assertDateTimeStrings(left, right):
    assert left[:23] == right[:23]


def assert_props_exist(props, recv_props):
    for key in props:
        if isinstance(props[key], dict):
            assert key in recv_props
            assert_props_exist(props[key], recv_props[key])
        else:
            assert key in recv_props
            assert props[key] == recv_props[key]<|MERGE_RESOLUTION|>--- conflicted
+++ resolved
@@ -511,19 +511,17 @@
     def get_cacophony_index_histogram_for_device(self, device: TestDevice, from_time=None, window_size=None):
         return self._userapi.get_cacophony_index_histogram(device.get_id(), from_time, window_size)
 
-<<<<<<< HEAD
     def create_alert(self, name, conditions, device_id, frequency=None):
         return self._userapi.create_alert(name, conditions, device_id, frequency)
 
     def get_alerts(self, device_id):
         return self._userapi.get_alerts(device_id)
-=======
+
     def admin_login_as_other_user(self, username):
         return self._userapi.admin_login_as_other_user(username)
 
     def list_users(self):
         return self._userapi.list_users()
->>>>>>> a8af6bc2
 
 
 class RecordingQueryPromise:
