#!/usr/bin/env python3

import argparse
import os
import subprocess
import getpass

try:
    # unix specific
    import grp


    def current_user_in_group(group_name):
        try:
            current_user = getpass.getuser()
            return current_user in grp.getgrnam(group_name).gr_mem
        except KeyError:
            return False
except ImportError:
    # We're on windows, and can ignore this.
    def current_user_in_group(group_name):
        return True

IMAGE_NAME = "cacophony-api"
CONTAINER_NAME = "cacophony-api"

parser = argparse.ArgumentParser(
    description="Run cacophony API server inside a Docker container"
)
parser.add_argument(
    "--isolate",
    default=False,
    action="store_true",
    help="Re-install npm dependencies, don't restart server when code changes",
)
parser.add_argument(
    "--background",
    default=False,
    action="store_true",
    help="Run container in background & don't show container logs",
)
parser.add_argument(
    "--no-cache",
    dest="cache",
    default=True,
    action="store_false",
    help="Don't use previously cached Docker images; rebuild them all",
)
# Set to false if your current user is already in the docker user group
parser.add_argument(
    "--sudo", default=False, action="store_true", help="Run commands with sudo"
)
args = parser.parse_args()


# Run docker ps without sudo to check if it can be used without
def check_docker_can_run():
    return subprocess.call(
        ["docker", "ps"],
        stdout=subprocess.DEVNULL,
        stderr=subprocess.DEVNULL,
        timeout=30,
    )

<<<<<<< HEAD

=======
>>>>>>> 46e3086a
use_sudo = args.sudo
if not args.sudo:
    if not current_user_in_group("docker"):
        if check_docker_can_run() != 0:
            use_sudo = True

print("Running commands with sudo {}".format(use_sudo))


def add_sudo(cmd_list):
    if use_sudo:
        cmd_list.insert(0, "sudo")
    return cmd_list


if not os.path.exists("node_modules"):
    print("Node modules have not been installed yet, doing so now")
    subprocess.call(["npm", "install"])

print("Stopping {} container (if running)".format(CONTAINER_NAME))
remove_container_cmd = ["docker", "rm", "--force", CONTAINER_NAME]
subprocess.call(
    add_sudo(remove_container_cmd), stdout=subprocess.DEVNULL, stderr=subprocess.STDOUT
)

print("Building container")
build_container_cmd = ["docker", "build", ".", "-t", IMAGE_NAME]
if not args.cache:
    build_container_cmd.append("--no-cache")
subprocess.check_call(add_sudo(build_container_cmd))

print("Starting container")
run_cmd = [
    "docker",
    "run",
    "-td",
    "--name",
    CONTAINER_NAME,
    "-p",
    "1080:1080",
    "-p",
    "2008:2008",
    "-p",
    "9001:9001",
    "-p",
    "5400:5432",
    "--volume",
    os.getcwd() + ":/app",
]


if args.isolate:
    run_cmd.extend(
        [
            "-e",
            "ISOLATE=1",  # copy code to a separate location & run "npm install"
            "--volume",
            "/app/node_modules",  # don't pass node_modules directory through
        ]
    )

run_cmd.append(IMAGE_NAME)

subprocess.check_call(add_sudo(run_cmd))
if not args.background:
    print("\nShowing container logs")
    try:
        docker_logs_cmd = ["docker", "logs", "--follow", CONTAINER_NAME]
        subprocess.call(add_sudo(docker_logs_cmd))
    except (KeyboardInterrupt, PermissionError):
        pass<|MERGE_RESOLUTION|>--- conflicted
+++ resolved
@@ -62,10 +62,6 @@
         timeout=30,
     )
 
-<<<<<<< HEAD
-
-=======
->>>>>>> 46e3086a
 use_sudo = args.sudo
 if not args.sudo:
     if not current_user_in_group("docker"):
