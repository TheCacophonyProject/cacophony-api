--- conflicted
+++ resolved
@@ -97,7 +97,6 @@
     build_container_cmd.append("--no-cache")
 subprocess.check_call(add_sudo(build_container_cmd))
 
-<<<<<<< HEAD
 print("Starting containers")
 run_cmd = ["docker-compose", "-f", "docker-compose.yml"]
 
@@ -112,46 +111,4 @@
 if args.background:
     run_cmd.append("--detach")
 
-subprocess.check_call(add_sudo(run_cmd))
-=======
-print("Starting container")
-run_cmd = [
-    "docker",
-    "run",
-    "-td",
-    "--name",
-    CONTAINER_NAME,
-    "-p",
-    "1080:1080",
-    "-p",
-    "2008:2008",
-    "-p",
-    "9001:9001",
-    "-p",
-    "5400:5432",
-    "--volume",
-    os.getcwd() + ":/app",
-]
-
-
-if args.isolate:
-    run_cmd.extend(
-        [
-            "-e",
-            "ISOLATE=1",  # copy code to a separate location & run "npm install"
-            "--volume",
-            "/app/node_modules",  # don't pass node_modules directory through
-        ]
-    )
-
-run_cmd.append(IMAGE_NAME)
-
-subprocess.check_call(add_sudo(run_cmd))
-if not args.background:
-    print("\nShowing container logs")
-    try:
-        docker_logs_cmd = ["docker", "logs", "--follow", CONTAINER_NAME]
-        subprocess.call(add_sudo(docker_logs_cmd))
-    except (KeyboardInterrupt, PermissionError):
-        pass
->>>>>>> 178adad8
+subprocess.check_call(add_sudo(run_cmd))