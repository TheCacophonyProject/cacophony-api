--- conflicted
+++ resolved
@@ -1,47 +1,14 @@
 #!/bin/bash
 set -e
 
-<<<<<<< HEAD
 cd /app
 
 echo "---- Generating API doc ----"
 npm run apidoc
-=======
-echo "---- Starting Minio ----"
-export MINIO_ACCESS_KEY=minio
-export MINIO_SECRET_KEY=miniostorage
-./minio server --address :9001 .data &> minio.log &
-
-echo "---- Starting PostgreSQL ----"
-service postgresql start
-
-sudo -i -u postgres psql -c "CREATE USER test with password 'test'"
-sudo -i -u postgres psql -c "CREATE DATABASE cacophonytest WITH OWNER test;"
-sudo -i -u postgres psql cacophonytest -c "CREATE EXTENSION postgis"
-sudo -i -u postgres psql cacophonytest -c "CREATE EXTENSION citext"
-
-echo "---- Setting up Minio ----"
-./mc config host add myminio http://127.0.0.1:9001 $MINIO_ACCESS_KEY $MINIO_SECRET_KEY
-./mc mb myminio/cacophony
-
-echo "mc done"
-
-if [[ $ISOLATE -eq 1 ]]; then
-    cp -r /app app-isolated
-    echo "---- Installing npm dependencies ----"
-    cd /app-isolated
-    npm install
-    npm run apidoc
-else
-    cd /app
-fi
-
-echo "---- Compiling TypeScript ----"
-node_modules/.bin/tsc
->>>>>>> 178adad8
 
 echo "---- Migrating database ----"
 node_modules/.bin/sequelize db:migrate --config config/app_test_default.js
 node_modules/.bin/sequelize db:seed:all --config config/app_test_default.js
 
+$NODE_BIN Server.js --config=config/app_test_default.js
 ./node_modules/.bin/tsc-watch --onSuccess "node Server.js --config=config/app_test_default.js"