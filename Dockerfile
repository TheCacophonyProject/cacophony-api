# Build:                   sudo docker build --no-cache . -t cacophony-api
# Run interactive session: sudo docker run -it cacophony-api

FROM ubuntu:18.04

ENV TZ=Pacific/Auckland

<<<<<<< HEAD
RUN apt-get update && DEBIAN_FRONTEND=noninteractive apt-get install -y \
    apt-utils \
    tzdata \
    curl \
    wget \
    sudo \
    make \
    build-essential \
    g++ \
    postgis \
    postgresql-server-dev-10 \
 && rm -rf /var/lib/apt/lists/*

RUN curl -sL https://deb.nodesource.com/setup_8.x | bash - \
 && apt-get install -y nodejs \
 && npm install -g nodemon \
 && rm -rf /var/lib/apt/lists/*

# https://minio.io/downloads.html#download-server-linux-x64
# https://docs.minio.io/docs/minio-client-complete-guide
RUN wget --no-verbose https://dl.minio.io/server/minio/release/linux-amd64/minio \
 && chmod +x minio \
 && wget --no-verbose https://dl.minio.io/client/mc/release/linux-amd64/mc \
 && chmod +x mc

RUN echo $TZ > /etc/timezone \
 && ln -sf /usr/share/zoneinfo/$TZ /etc/localtime

RUN echo "listen_addresses = '*'" >> /etc/postgresql/10/main/postgresql.conf \
 && echo "host all all 0.0.0.0/0 md5" >> /etc/postgresql/10/main/pg_hba.conf \
 && echo "host all all ::/0 md5" >> /etc/postgresql/10/main/pg_hba.conf
=======
RUN apt-get install -y tzdata
RUN echo "Pacific/Auckland" > /etc/timezone
RUN ln -sf /usr/share/zoneinfo/Pacific/Auckland /etc/localtime
RUN apt-get update --fix-missing
RUN apt-get -y install curl sudo make build-essential g++

RUN apt-get -y install postgis postgresql-server-dev-10
RUN echo "listen_addresses = '*'" >> /etc/postgresql/10/main/postgresql.conf
RUN echo "host all all 0.0.0.0/0 md5" >> /etc/postgresql/10/main/pg_hba.conf
RUN echo "host all all ::/0 md5" >> /etc/postgresql/10/main/pg_hba.conf

RUN curl -sL https://deb.nodesource.com/setup_8.x | bash -
RUN apt-get install -y nodejs
RUN npm install -g nodemon

# https://minio.io/downloads.html#download-server-linux-x64
RUN curl --location --fail --silent --show-error --remote-name https://dl.minio.io/server/minio/release/linux-amd64/minio
RUN chmod +x minio

# https://docs.minio.io/docs/minio-client-complete-guide
RUN curl --location --fail --silent --show-error https://dl.minio.io/client/mc/release/linux-amd64/archive/mc.RELEASE.2019-07-11T19-31-28Z > mc
RUN chmod +x mc
>>>>>>> 9f91ded6

COPY docker-entrypoint.sh /

WORKDIR /app

COPY package*.json /app/
RUN npm install

COPY . /app/
RUN npm run apidoc

WORKDIR /

# API
EXPOSE 1080

# API - fileProcessing
EXPOSE 2008

# Minio
EXPOSE 9001

# PostgreSQL
EXPOSE 5432

ENTRYPOINT ["/docker-entrypoint.sh"]<|MERGE_RESOLUTION|>--- conflicted
+++ resolved
@@ -5,12 +5,10 @@
 
 ENV TZ=Pacific/Auckland
 
-<<<<<<< HEAD
 RUN apt-get update && DEBIAN_FRONTEND=noninteractive apt-get install -y \
     apt-utils \
     tzdata \
     curl \
-    wget \
     sudo \
     make \
     build-essential \
@@ -26,9 +24,10 @@
 
 # https://minio.io/downloads.html#download-server-linux-x64
 # https://docs.minio.io/docs/minio-client-complete-guide
-RUN wget --no-verbose https://dl.minio.io/server/minio/release/linux-amd64/minio \
+RUN curl --location --fail --silent --show-error \
+ --output minio https://dl.minio.io/server/minio/release/linux-amd64/minio \
+ --output mc https://dl.minio.io/client/mc/release/linux-amd64/archive/mc.RELEASE.2019-07-11T19-31-28Z \
  && chmod +x minio \
- && wget --no-verbose https://dl.minio.io/client/mc/release/linux-amd64/mc \
  && chmod +x mc
 
 RUN echo $TZ > /etc/timezone \
@@ -37,30 +36,6 @@
 RUN echo "listen_addresses = '*'" >> /etc/postgresql/10/main/postgresql.conf \
  && echo "host all all 0.0.0.0/0 md5" >> /etc/postgresql/10/main/pg_hba.conf \
  && echo "host all all ::/0 md5" >> /etc/postgresql/10/main/pg_hba.conf
-=======
-RUN apt-get install -y tzdata
-RUN echo "Pacific/Auckland" > /etc/timezone
-RUN ln -sf /usr/share/zoneinfo/Pacific/Auckland /etc/localtime
-RUN apt-get update --fix-missing
-RUN apt-get -y install curl sudo make build-essential g++
-
-RUN apt-get -y install postgis postgresql-server-dev-10
-RUN echo "listen_addresses = '*'" >> /etc/postgresql/10/main/postgresql.conf
-RUN echo "host all all 0.0.0.0/0 md5" >> /etc/postgresql/10/main/pg_hba.conf
-RUN echo "host all all ::/0 md5" >> /etc/postgresql/10/main/pg_hba.conf
-
-RUN curl -sL https://deb.nodesource.com/setup_8.x | bash -
-RUN apt-get install -y nodejs
-RUN npm install -g nodemon
-
-# https://minio.io/downloads.html#download-server-linux-x64
-RUN curl --location --fail --silent --show-error --remote-name https://dl.minio.io/server/minio/release/linux-amd64/minio
-RUN chmod +x minio
-
-# https://docs.minio.io/docs/minio-client-complete-guide
-RUN curl --location --fail --silent --show-error https://dl.minio.io/client/mc/release/linux-amd64/archive/mc.RELEASE.2019-07-11T19-31-28Z > mc
-RUN chmod +x mc
->>>>>>> 9f91ded6
 
 COPY docker-entrypoint.sh /
 
