--- conflicted
+++ resolved
@@ -224,11 +224,7 @@
           throw new Error(format("Could not parse JSON field %s.", path));
         }
       }
-<<<<<<< HEAD
-      if (typeof result !== "object") {
-=======
       if (typeof result !== 'object') {
->>>>>>> 3bd2eda3
         throw new Error(format("JSON field %s is not an object", path));
       }
       req[location][path] = result;
