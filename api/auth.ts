--- conflicted
+++ resolved
@@ -256,14 +256,10 @@
   }
 
   try {
-<<<<<<< HEAD
-    await request.user.checkUserControlsDevices(devices, request.body.viewAsSuperAdmin);
-=======
     await request.user.checkUserControlsDevices(
       devices,
       request.body.viewAsSuperAdmin
     );
->>>>>>> 9668f9c8
   } catch (e) {
     return response.status(403).json({ messages: [e.message] });
   }
