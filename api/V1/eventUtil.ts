--- conflicted
+++ resolved
@@ -113,7 +113,7 @@
     "dateTimes",
     "List of times event occured is required."
   ),
-  body("description.type").matches(EVENT_TYPE_REGEXP).optional(), 
+  body("description.type").matches(EVENT_TYPE_REGEXP).optional(),
   oneOf(
     [body("eventDetailId").exists(), body("description.type").exists()],
     "Either 'eventDetailId' or 'description.type' must be specified.  Description"
@@ -189,11 +189,7 @@
 export default {
   eventAuth,
   uploadEvent,
-<<<<<<< HEAD
   errors,
-  powerEventsPerDevice
-=======
-  errors, 
+  powerEventsPerDevice,
   EVENT_TYPE_REGEXP
->>>>>>> e7854aa9
 };