/*
cacophony-api: The Cacophony Project API server
Copyright (C) 2018  The Cacophony Project

This program is free software: you can redistribute it and/or modify
it under the terms of the GNU Affero General Public License as published
by the Free Software Foundation, either version 3 of the License, or
(at your option) any later version.

This program is distributed in the hope that it will be useful,
but WITHOUT ANY WARRANTY; without even the implied warranty of
MERCHANTABILITY or FITNESS FOR A PARTICULAR PURPOSE.  See the
GNU Affero General Public License for more details.

You should have received a copy of the GNU Affero General Public License
along with this program.  If not, see <http://www.gnu.org/licenses/>.
*/

import middleware from "../middleware";
import auth from "../auth";
import models from "../../models";
import responseUtil from "./responseUtil";
import { body, param, query } from "express-validator/check";
import Sequelize from "sequelize";
import { Application } from "express";
import { ClientError } from "../customErrors";

const Op = Sequelize.Op;

export default function (app: Application, baseUrl: string) {
  const apiUrl = `${baseUrl}/devices`;

  /**
   * @api {post} /api/v1/devices Register a new device
   * @apiName RegisterDevice
   * @apiGroup Device
   *
   * @apiParam {String} devicename Unique device name.
   * @apiParam {String} password Password for the device.
   * @apiParam {String} group Group to assign the device to.
   *
   * @apiUse V1ResponseSuccess
   * @apiSuccess {String} token JWT for authentication. Contains the device ID and type.
   * @apiSuccess {int} id of device registered
   * @apiUse V1ResponseError
   */
  app.post(
    apiUrl,
    [
      middleware.getGroupByName(body),
      middleware.checkNewName("devicename"),
      middleware.checkNewPassword("password")
    ],
    middleware.requestWrapper(async (request, response) => {
      if (
        !(await models.Device.freeDevicename(
          request.body.devicename,
          request.body.group.id
        ))
      ) {
        return responseUtil.send(response, {
          statusCode: 422,
          messages: ["Device name in use."]
        });
      }
      const device = await models.Device.create({
        devicename: request.body.devicename,
        password: request.body.password,
        GroupId: request.body.group.id
      });

      await device.update({
        saltId: device.id
      });

      return responseUtil.send(response, {
        statusCode: 200,
        messages: ["Created new device."],
        id: device.id,
        token: "JWT " + auth.createEntityJWT(device)
      });
    })
  );

  /**
   * @api {get} /api/v1/devices Get list of devices
   * @apiName GetDevices
   * @apiGroup Device
   * @apiDescription Returns all devices the user can access
   * through both group membership and direct assignment.
   *
   * @apiUse V1UserAuthorizationHeader
   *
   * @apiUse V1ResponseSuccess
   * @apiSuccess {JSON} devices Object with two entries, a count integer that is the number of rows returned, and
   * rows, which is an array of devices accessible.
   * Each element in rows includes `devicename` (string), `id` (int), and `Users` which is an array of Users with permissions on that device.
   *
   * @apiUse V1ResponseError
   */
  app.get(
    apiUrl,
    [auth.authenticateUser],
    middleware.requestWrapper(async (request, response) => {
      const devices = await models.Device.allForUser(request.user);
      return responseUtil.send(response, {
        devices: devices,
        statusCode: 200,
        messages: ["Completed get devices query."]
      });
    })
  );

  /**
   * @api {get} /api/v1/devices/users Get all users who can access a device.
   * @apiName GetDeviceUsers
   * @apiGroup Device
   * @apiDescription Returns all users that have access to the device
   * through both group membership and direct assignment.
   *
   * @apiUse V1UserAuthorizationHeader
   *
   * @apiParam {Number} deviceId ID of the device.
   *
   * @apiUse V1ResponseSuccess
   * @apiSuccess {JSON} rows Array of users who have access to the
   * device. Each element includes `id` (user id), `username`, `email`,
   * `relation` (either `group` or `device`) and `admin` (boolean).
   * @apiUse V1ResponseError
   */
  app.get(
    `${apiUrl}/users`,
    [auth.authenticateUser, middleware.getDeviceById(query)],
    middleware.requestWrapper(async (request, response) => {
      let users = await request.body.device.users(request.user);

      users = users.map((u) => {
        u = u.get({ plain: true });

        // Extract the useful parts from DeviceUsers/GroupUsers.
        if (u.DeviceUsers) {
          u.relation = "device";
          u.admin = u.DeviceUsers.admin;
          delete u.DeviceUsers;
        } else if (u.GroupUsers) {
          u.relation = "group";
          u.admin = u.GroupUsers.admin;
          delete u.GroupUsers;
        }

        return u;
      });

      return responseUtil.send(response, {
        statusCode: 200,
        messages: ["OK."],
        rows: users
      });
    })
  );

  /**
   * @api {post} /api/v1/devices/users Add a user to a device.
   * @apiName AddUserToDevice
   * @apiGroup Device
   * @apiDescription This call adds a user to a device. This allows individual
   * user accounts to monitor a devices without being part of the group that the
   * device belongs to.
   *
   * @apiUse V1UserAuthorizationHeader
   *
   * @apiParam {Number} deviceId ID of the device.
   * @apiParam {Number} username Name of the user to add to the device.
   * @apiParam {Boolean} admin If true, the user should have administrator access to the device..
   *
   * @apiUse V1ResponseSuccess
   * @apiUse V1ResponseError
   */
  app.post(
    `${apiUrl}/users`,
    [
      auth.authenticateUser,
      middleware.getUserByNameOrId(body),
      middleware.getDeviceById(body),
      body("admin").isIn(["true", "false"])
    ],
    middleware.requestWrapper(async (request, response) => {
      const added = await models.Device.addUserToDevice(
        request.user,
        request.body.device,
        request.body.user,
        request.body.admin
      );

      if (added) {
        return responseUtil.send(response, {
          statusCode: 200,
          messages: ["Added user to device."]
        });
      } else {
        return responseUtil.send(response, {
          statusCode: 400,
          messages: ["Failed to add user to device."]
        });
      }
    })
  );

  /**
   * @api {delete} /api/v1/devices/users Removes a user from a device.
   * @apiName RemoveUserFromDevice
   * @apiGroup Device
   * @apiDescription This call can remove a user from a device. Has to be
   * authenticated by an admin from the group that the device belongs to or a
   * user that has control of device.
   *
   * @apiUse V1UserAuthorizationHeader
   *
   * @apiParam {Number} username name of the user to delete from the device.
   * @apiParam {Number} deviceId ID of the device.
   *
   * @apiUse V1ResponseSuccess
   * @apiUse V1ResponseError
   */
  app.delete(
    `${apiUrl}/users`,
    [
      auth.authenticateUser,
      middleware.getDeviceById(body),
      middleware.getUserByNameOrId(body)
    ],
    middleware.requestWrapper(async function (request, response) {
      const removed = await models.Device.removeUserFromDevice(
        request.user,
        request.body.device,
        request.body.user
      );

      if (removed) {
        return responseUtil.send(response, {
          statusCode: 200,
          messages: ["Removed user from the device."]
        });
      } else {
        return responseUtil.send(response, {
          statusCode: 400,
          messages: ["Failed to remove user from the device."]
        });
      }
    })
  );

  /**
   * @api {post} /api/v1/devices/reregister Reregister the device.
   * @apiName Reregister
   * @apiGroup Device
   * @apiDescription This call is to reregister a device to change the name and/or group
   *
   * @apiUse V1DeviceAuthorizationHeader
   *
   * @apiParam {String} newName new name of the device.
   * @apiParam {String} newGroup name of the group you want to move the device to.
   * @apiParam {String} newPassword password for the device
   *
   * @apiUse V1ResponseSuccess
   * @apiUse V1ResponseError
   */
  app.post(
    `${apiUrl}/reregister`,
    [
      auth.authenticateDevice,
      middleware.getGroupByName(body, "newGroup"),
      middleware.checkNewName("newName"),
      middleware.checkNewPassword("newPassword")
    ],
    middleware.requestWrapper(async function (request, response) {
      const device = await request.device.reregister(
        request.body.newName,
        request.body.group,
        request.body.newPassword
      );
      return responseUtil.send(response, {
        statusCode: 200,
        messages: ["Registered the device again."],
        id: device.id,
        token: "JWT " + auth.createEntityJWT(device)
      });
    })
  );

  /**
   * @api {get} /api/v1/devices/query Query devices by groups or devices.
   * @apiName query
   * @apiGroup Device
   * @apiDescription This call is to query all devices by groups or devices
   *
   * @apiUse V1DeviceAuthorizationHeader
   *
   * @apiParam {JSON} array of Devices
   * @apiParamExample {JSON} Device:
   * {
   *   "devicename":"newdevice",
   *   "groupname":"newgroup"
   * }
   * @apiParam {String} groups array of group names.
   * @apiParam {String} operator to use. Default is "or".
   * Accepted values are "and" or "or".
   * @apiSuccess {JSON} devices Array of devices which match fully (group or group and devicename)
   * @apiSuccess {JSON} nameMatches Array of devices which match only on devicename
   * @apiUse V1ResponseSuccess
   * @apiUse V1ResponseError
   */
  app.get(
    `${apiUrl}/query`,
    [
      middleware.parseJSON("devices", query).optional(),
      middleware.parseArray("groups", query).optional(),
<<<<<<< HEAD
      query("operator")
        .isIn(["or", "and", "OR", "AND"])
        .optional(),
      auth.authenticateAccess(["user"], { devices: "r" })
=======
      query("operator").isIn(["or", "and", "OR", "AND"]).optional(),
      auth.authenticateAccess("user", { devices: "r" })
>>>>>>> c9bd35c5
    ],
    middleware.requestWrapper(async function (request, response) {
      if (
        request.query.operator &&
        request.query.operator.toLowerCase() == "and"
      ) {
        request.query.operator = Op.and;
      } else {
        request.query.operator = Op.or;
      }

      const devices = await models.Device.queryDevices(
        request.user,
        request.query.devices,
        request.query.groups,
        request.query.operator
      );
      return responseUtil.send(response, {
        statusCode: 200,
        devices: devices.devices,
        nameMatches: devices.nameMatches,
        messages: ["Completed get devices query."]
      });
    })
  );

  /**
   * @api {get} /api/v1/devices/{:deviceId}/cacophony-index Get the cacophony index for a device
   * @apiName cacophony-index
   * @apiGroup Device
   * @apiDescription Get a single number Cacophony Index
   * for a given device.  This number is the average of all the Cacophony Index values from a
   * given time (defaulting to 'Now'), within a given timespan (defaulting to 3 months)
   *
   * @apiUse V1UserAuthorizationHeader
   *
   * @apiParam {Integer} deviceId ID of the device.
   * @apiParam {String} from ISO8601 date string
   * @apiParam {String} window-size length of rolling window in hours.  Default is 2160 (90 days)
   * @apiSuccess {Float} cacophonyIndex A number representing the average index over the period `from` minus `window-size`
   * @apiUse V1ResponseSuccess
   * @apiUse V1ResponseError
   */
  app.get(
    `${apiUrl}/:deviceId/cacophony-index`,
    [
      param("deviceId").isInt().toInt(),
      query("from").isISO8601().toDate().optional(),
      query("window-size").isInt().toInt().optional(),
      auth.authenticateUser
    ],
    middleware.requestWrapper(async function (request, response) {
      const cacophonyIndex = await models.Device.getCacophonyIndex(
        request.user,
        request.params.deviceId,
        request.query.from || new Date(), // Get the current cacophony index
        typeof request.query["window-size"] === "number"
          ? request.query["window-size"]
          : 2160 // Default to a three month rolling window
      );
      return responseUtil.send(response, {
        statusCode: 200,
        cacophonyIndex,
        messages: []
      });
    })
  );

  /**
   * @api {get} /api/v1/devices/{:deviceId}/cacophony-index-histogram Get the cacophony index 24hr histogram for a device
   * @apiName cacophony-index-histogram
   * @apiGroup Device
   * @apiDescription Get a histogram of the Cacophony Index
   * for a given device, bucketed by hour of the day.  These buckets are the average of all the Cacophony Index values
   * for each hour of the day, taken from a given time (defaulting to 'Now'), within a given timespan (defaulting to 3 months)
   *
   * @apiUse V1UserAuthorizationHeader
   *
   * @apiParam {Integer} deviceId ID of the device.
   * @apiParam {String} from ISO8601 date string
   * @apiParam {Integer} window-size length of window in hours going backwards in time from the `from` param.  Default is 2160 (90 days)
   * @apiSuccess {Object} cacophonyIndex in the format `[{hour: number, index: number}, ...]`
   * @apiUse V1ResponseSuccess
   * @apiUse V1ResponseError
   */
  app.get(
    `${apiUrl}/:deviceId/cacophony-index-histogram`,
    [
      param("deviceId").isInt().toInt(),
      query("from").isISO8601().toDate().optional(),
      query("window-size").isInt().toInt().optional(),
      auth.authenticateUser
    ],
    middleware.requestWrapper(async function (request, response) {
      const cacophonyIndex = await models.Device.getCacophonyIndexHistogram(
        request.user,
        request.params.deviceId,
        request.query.from || new Date(), // Get the current cacophony index
        typeof request.query["window-size"] === "number"
          ? request.query["window-size"]
          : 2160 // Default to a three month rolling window
      );
      return responseUtil.send(response, {
        statusCode: 200,
        cacophonyIndex,
        messages: []
      });
    })
  );
}<|MERGE_RESOLUTION|>--- conflicted
+++ resolved
@@ -315,15 +315,10 @@
     [
       middleware.parseJSON("devices", query).optional(),
       middleware.parseArray("groups", query).optional(),
-<<<<<<< HEAD
-      query("operator")
-        .isIn(["or", "and", "OR", "AND"])
-        .optional(),
+
+      query("operator").isIn(["or", "and", "OR", "AND"]).optional(),
       auth.authenticateAccess(["user"], { devices: "r" })
-=======
-      query("operator").isIn(["or", "and", "OR", "AND"]).optional(),
-      auth.authenticateAccess("user", { devices: "r" })
->>>>>>> c9bd35c5
+
     ],
     middleware.requestWrapper(async function (request, response) {
       if (
