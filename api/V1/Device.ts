/*
cacophony-api: The Cacophony Project API server
Copyright (C) 2018  The Cacophony Project

This program is free software: you can redistribute it and/or modify
it under the terms of the GNU Affero General Public License as published
by the Free Software Foundation, either version 3 of the License, or
(at your option) any later version.

This program is distributed in the hope that it will be useful,
but WITHOUT ANY WARRANTY; without even the implied warranty of
MERCHANTABILITY or FITNESS FOR A PARTICULAR PURPOSE.  See the
GNU Affero General Public License for more details.

You should have received a copy of the GNU Affero General Public License
along with this program.  If not, see <http://www.gnu.org/licenses/>.
*/

import middleware from "../middleware";
import auth from "../auth";
import models from "../../models";
import responseUtil from "./responseUtil";
import { body, param, query } from "express-validator/check";
import Sequelize from "sequelize";
import { Application } from "express";
import { AccessLevel } from "../../models/GroupUsers";
import { AuthorizationError } from "../customErrors";
import DeviceUsers from "../../models/DeviceUsers";

const Op = Sequelize.Op;

export default function (app: Application, baseUrl: string) {
  const apiUrl = `${baseUrl}/devices`;

  /**
   * @api {post} /api/v1/devices Register a new device
   * @apiName RegisterDevice
   * @apiGroup Device
   *
   * @apiParam {String} devicename Unique device name.
   * @apiParam {String} password Password for the device.
   * @apiParam {String} group Group to assign the device to.
   *
   * @apiUse V1ResponseSuccess
   * @apiSuccess {String} token JWT for authentication. Contains the device ID and type.
   * @apiSuccess {int} id of device registered
   * @apiUse V1ResponseError
   */
  app.post(
    apiUrl,
    [
      middleware.getGroupByName(body),
      middleware.isValidName(body, "devicename"),
      middleware.checkNewPassword("password")
    ],
    middleware.requestWrapper(async (request, response) => {
      if (
        !(await models.Device.freeDevicename(
          request.body.devicename,
          request.body.group.id
        ))
      ) {
        return responseUtil.send(response, {
          statusCode: 422,
          messages: ["Device name in use."]
        });
      }
      const device = await models.Device.create({
        devicename: request.body.devicename,
        password: request.body.password,
        GroupId: request.body.group.id
      });

      await device.update({
        saltId: device.id
      });

      return responseUtil.send(response, {
        statusCode: 200,
        messages: ["Created new device."],
        id: device.id,
        token: "JWT " + auth.createEntityJWT(device)
      });
    })
  );

  /**
   * @api {get} /api/v1/devices Get list of devices
   * @apiName GetDevices
   * @apiGroup Device
   * @apiParam onlyActive {Boolean} Only return active devices, defaults to 'true'
   * If we want to return *all* devices this must be present and set to 'false'
   * @apiParam {string} view-mode (Optional) - can be set to "user"
   *
   * @apiDescription Returns all devices the user can access
   * through both group membership and direct assignment.
   *
   * @apiUse V1UserAuthorizationHeader
   *
   * @apiUse V1ResponseSuccess
   * @apiSuccess {JSON} devices Object with two entries, a count integer that is the number of rows returned, and
   * rows, which is an array of devices accessible.
   * Each element in rows includes `devicename` (string), `id` (int), and `Users` which is an array of Users with permissions on that device.
   *
   * @apiUse V1ResponseError
   */
  app.get(
    apiUrl,
    [
      auth.authenticateUser,
      middleware.viewMode(),
<<<<<<< HEAD
        query("onlyActive").optional().isBoolean().toBoolean()
=======
      query("onlyActive").optional().isBoolean().toBoolean()
>>>>>>> 9668f9c8
    ],
    middleware.requestWrapper(async (request, response) => {
      const onlyActiveDevices = request.query.onlyActive !== false;
      const devices = await models.Device.allForUser(
        request.user,
<<<<<<< HEAD
        onlyActiveDevices
      , request.body.viewAsSuperAdmin);
=======
        onlyActiveDevices,
        request.body.viewAsSuperAdmin
      );
>>>>>>> 9668f9c8
      return responseUtil.send(response, {
        devices: devices,
        statusCode: 200,
        messages: ["Completed get devices query."]
      });
    })
  );

  /**
   * @api {get} /api/v1/devices/:deviceName/in-group/:groupIdOrName Get a single device
   * @apiName GetDeviceInGroup
   * @apiGroup Device
   * @apiParam {string} deviceName Name of the device
   * @apiParam {stringOrInt} groupIdOrName Identifier of group device belongs to
   *
   * @apiDescription Returns the device if the user can access it either through
   * through both group membership and direct assignment.
   *
   * @apiUse V1UserAuthorizationHeader
   *
   * @apiUse V1ResponseSuccess
   * @apiSuccess {JSON} device Object with `deviceName` (string), `id` (int), and device users (if authorized) '
   *
   * @apiUse V1ResponseError
   */
  app.get(
    `${apiUrl}/:deviceName/in-group/:groupIdOrName`,
    [
      auth.authenticateUser,
      middleware.getGroupByNameOrIdDynamic(param, "groupIdOrName"),
      middleware.isValidName(param, "deviceName")
    ],
    middleware.requestWrapper(async (request, response) => {
      const device = await models.Device.findOne({
        where: {
          devicename: request.params.deviceName,
          GroupId: request.body.group.id
        },
        include: [
          {
            model: models.User,
            attributes: ["id", "username"]
          }
        ]
      });

      let deviceReturn: any = {};
      if (device) {
        const accessLevel = await device.getAccessLevel(request.user);
        if (accessLevel < AccessLevel.Read) {
          throw new AuthorizationError(
            "User is not authorized to access device"
          );
        }

        deviceReturn = {
          id: device.id,
          deviceName: device.devicename,
          groupName: request.body.group.groupname,
          userIsAdmin: accessLevel == AccessLevel.Admin
        };
        if (accessLevel == AccessLevel.Admin) {
          deviceReturn.users = device.Users.map((user) => {
            return {
              userName: user.username,
              admin: user.DeviceUsers.admin,
              id: user.DeviceUsers.UserId
            };
          });
        }
      }
      return responseUtil.send(response, {
        statusCode: 200,
        device: deviceReturn,
        messages: ["Request succesful"]
      });
    })
  );

  /**
   * @api {get} /api/v1/devices/users Get all users who can access a device.
   * @apiName GetDeviceUsers
   * @apiGroup Device
   * @apiDescription Returns all users that have access to the device
   * through both group membership and direct assignment.
   *
   * @apiUse V1UserAuthorizationHeader
   *
   * @apiParam {Number} deviceId ID of the device.
   *
   * @apiUse V1ResponseSuccess
   * @apiSuccess {JSON} rows Array of users who have access to the
   * device. Each element includes `id` (user id), `username`, `email`,
   * `relation` (either `group` or `device`) and `admin` (boolean).
   * @apiUse V1ResponseError
   */
  app.get(
    `${apiUrl}/users`,
    [
      auth.authenticateUser,
      middleware.getDeviceById(query),
      auth.userCanAccessDevices
    ],
    middleware.requestWrapper(async (request, response) => {
      let users = await request.body.device.users(request.user);

      users = users.map((u) => {
        u = u.get({ plain: true });

        // Extract the useful parts from DeviceUsers/GroupUsers.
        if (u.DeviceUsers) {
          u.relation = "device";
          u.admin = u.DeviceUsers.admin;
          delete u.DeviceUsers;
        } else if (u.GroupUsers) {
          u.relation = "group";
          u.admin = u.GroupUsers.admin;
          delete u.GroupUsers;
        }

        return u;
      });

      return responseUtil.send(response, {
        statusCode: 200,
        messages: ["OK."],
        rows: users
      });
    })
  );

  /**
   * @api {post} /api/v1/devices/users Add a user to a device.
   * @apiName AddUserToDevice
   * @apiGroup Device
   * @apiDescription This call adds a user to a device. This allows individual
   * user accounts to monitor a devices without being part of the group that the
   * device belongs to.
   *
   * @apiUse V1UserAuthorizationHeader
   *
   * @apiParam {Number} deviceId ID of the device.
   * @apiParam {Number} username Name of the user to add to the device.
   * @apiParam {Boolean} admin If true, the user should have administrator access to the device..
   *
   * @apiUse V1ResponseSuccess
   * @apiUse V1ResponseError
   */
  app.post(
    `${apiUrl}/users`,
    [
      auth.authenticateUser,
      middleware.getUserByNameOrId(body),
      middleware.getDeviceById(body),
      body("admin").isIn(["true", "false"])
    ],
    middleware.requestWrapper(async (request, response) => {
      const added = await models.Device.addUserToDevice(
        request.user,
        request.body.device,
        request.body.user,
        request.body.admin
      );

      if (added) {
        return responseUtil.send(response, {
          statusCode: 200,
          messages: ["Added user to device."]
        });
      } else {
        return responseUtil.send(response, {
          statusCode: 400,
          messages: ["Failed to add user to device."]
        });
      }
    })
  );

  /**
   * @api {delete} /api/v1/devices/users Removes a user from a device.
   * @apiName RemoveUserFromDevice
   * @apiGroup Device
   * @apiDescription This call can remove a user from a device. Has to be
   * authenticated by an admin from the group that the device belongs to or a
   * user that has control of device.
   *
   * @apiUse V1UserAuthorizationHeader
   *
   * @apiParam {Number} username name of the user to delete from the device.
   * @apiParam {Number} deviceId ID of the device.
   *
   * @apiUse V1ResponseSuccess
   * @apiUse V1ResponseError
   */
  app.delete(
    `${apiUrl}/users`,
    [
      auth.authenticateUser,
      middleware.getDeviceById(body),
      middleware.getUserByNameOrId(body)
    ],
    middleware.requestWrapper(async function (request, response) {
      const removed = await models.Device.removeUserFromDevice(
        request.user,
        request.body.device,
        request.body.user
      );

      if (removed) {
        return responseUtil.send(response, {
          statusCode: 200,
          messages: ["Removed user from the device."]
        });
      } else {
        return responseUtil.send(response, {
          statusCode: 400,
          messages: ["Failed to remove user from the device."]
        });
      }
    })
  );

  /**
   * @api {post} /api/v1/devices/reregister Reregister the device.
   * @apiName Reregister
   * @apiGroup Device
   * @apiDescription This call is to reregister a device to change the name and/or group
   *
   * @apiUse V1DeviceAuthorizationHeader
   *
   * @apiParam {String} newName new name of the device.
   * @apiParam {String} newGroup name of the group you want to move the device to.
   * @apiParam {String} newPassword password for the device
   *
   * @apiUse V1ResponseSuccess
   * @apiUse V1ResponseError
   */
  app.post(
    `${apiUrl}/reregister`,
    [
      auth.authenticateDevice,
      middleware.getGroupByName(body, "newGroup"),
      middleware.isValidName(body, "newName"),
      middleware.checkNewPassword("newPassword")
    ],
    middleware.requestWrapper(async function (request, response) {
      const device = await request.device.reregister(
        request.body.newName,
        request.body.group,
        request.body.newPassword
      );
      return responseUtil.send(response, {
        statusCode: 200,
        messages: ["Registered the device again."],
        id: device.id,
        token: "JWT " + auth.createEntityJWT(device)
      });
    })
  );

  /**
   * @api {get} /api/v1/devices/query Query devices by groups or devices.
   * @apiName query
   * @apiGroup Device
   * @apiDescription This call is to query all devices by groups or devices
   *
   * @apiUse V1DeviceAuthorizationHeader
   *
   * @apiParam {JSON} array of Devices
   * @apiParamExample {JSON} Device:
   * {
   *   "devicename":"newdevice",
   *   "groupname":"newgroup"
   * }
   * @apiParam {String} groups array of group names.
   * @apiParam {String} operator to use. Default is "or".
   * Accepted values are "and" or "or".
   * @apiSuccess {JSON} devices Array of devices which match fully (group or group and devicename)
   * @apiSuccess {JSON} nameMatches Array of devices which match only on devicename
   * @apiUse V1ResponseSuccess
   * @apiUse V1ResponseError
   */
  app.get(
    `${apiUrl}/query`,
    [
      middleware.parseJSON("devices", query).optional(),
      middleware.parseArray("groups", query).optional(),
      query("operator").isIn(["or", "and", "OR", "AND"]).optional(),
      auth.authenticateAccess(["user"], { devices: "r" })
    ],
    middleware.requestWrapper(async function (request, response) {
      if (
        request.query.operator &&
        request.query.operator.toLowerCase() == "and"
      ) {
        request.query.operator = Op.and;
      } else {
        request.query.operator = Op.or;
      }

      const devices = await models.Device.queryDevices(
        request.user,
        request.query.devices,
        request.query.groups,
        request.query.operator
      );
      return responseUtil.send(response, {
        statusCode: 200,
        devices: devices.devices,
        nameMatches: devices.nameMatches,
        messages: ["Completed get devices query."]
      });
    })
  );

  /**
   * @api {get} /api/v1/devices/{:deviceId}/cacophony-index Get the cacophony index for a device
   * @apiName cacophony-index
   * @apiGroup Device
   * @apiDescription Get a single number Cacophony Index
   * for a given device.  This number is the average of all the Cacophony Index values from a
   * given time (defaulting to 'Now'), within a given timespan (defaulting to 3 months)
   *
   * @apiUse V1UserAuthorizationHeader
   *
   * @apiParam {Integer} deviceId ID of the device.
   * @apiParam {String} from ISO8601 date string
   * @apiParam {String} window-size length of rolling window in hours.  Default is 2160 (90 days)
   * @apiSuccess {Float} cacophonyIndex A number representing the average index over the period `from` minus `window-size`
   * @apiUse V1ResponseSuccess
   * @apiUse V1ResponseError
   */
  app.get(
    `${apiUrl}/:deviceId/cacophony-index`,
    [
      param("deviceId").isInt().toInt(),
      query("from").isISO8601().toDate().optional(),
      query("window-size").isInt().toInt().optional(),
      auth.authenticateUser
    ],
    middleware.requestWrapper(async function (request, response) {
      const cacophonyIndex = await models.Device.getCacophonyIndex(
        request.user,
        request.params.deviceId,
        request.query.from || new Date(), // Get the current cacophony index
        typeof request.query["window-size"] === "number"
          ? request.query["window-size"]
          : 2160 // Default to a three month rolling window
      );
      return responseUtil.send(response, {
        statusCode: 200,
        cacophonyIndex,
        messages: []
      });
    })
  );

  /**
   * @api {get} /api/v1/devices/{:deviceId}/cacophony-index-histogram Get the cacophony index 24hr histogram for a device
   * @apiName cacophony-index-histogram
   * @apiGroup Device
   * @apiDescription Get a histogram of the Cacophony Index
   * for a given device, bucketed by hour of the day.  These buckets are the average of all the Cacophony Index values
   * for each hour of the day, taken from a given time (defaulting to 'Now'), within a given timespan (defaulting to 3 months)
   *
   * @apiUse V1UserAuthorizationHeader
   *
   * @apiParam {Integer} deviceId ID of the device.
   * @apiParam {String} from ISO8601 date string
   * @apiParam {Integer} window-size length of window in hours going backwards in time from the `from` param.  Default is 2160 (90 days)
   * @apiSuccess {Object} cacophonyIndex in the format `[{hour: number, index: number}, ...]`
   * @apiUse V1ResponseSuccess
   * @apiUse V1ResponseError
   */
  app.get(
    `${apiUrl}/:deviceId/cacophony-index-histogram`,
    [
      param("deviceId").isInt().toInt(),
      query("from").isISO8601().toDate().optional(),
      query("window-size").isInt().toInt().optional(),
      auth.authenticateUser
    ],
    middleware.requestWrapper(async function (request, response) {
      const cacophonyIndex = await models.Device.getCacophonyIndexHistogram(
        request.user,
        request.params.deviceId,
        request.query.from || new Date(), // Get the current cacophony index
        typeof request.query["window-size"] === "number"
          ? request.query["window-size"]
          : 2160 // Default to a three month rolling window
      );
      return responseUtil.send(response, {
        statusCode: 200,
        cacophonyIndex,
        messages: []
      });
    })
  );
}<|MERGE_RESOLUTION|>--- conflicted
+++ resolved
@@ -109,24 +109,15 @@
     [
       auth.authenticateUser,
       middleware.viewMode(),
-<<<<<<< HEAD
-        query("onlyActive").optional().isBoolean().toBoolean()
-=======
       query("onlyActive").optional().isBoolean().toBoolean()
->>>>>>> 9668f9c8
     ],
     middleware.requestWrapper(async (request, response) => {
       const onlyActiveDevices = request.query.onlyActive !== false;
       const devices = await models.Device.allForUser(
         request.user,
-<<<<<<< HEAD
-        onlyActiveDevices
-      , request.body.viewAsSuperAdmin);
-=======
         onlyActiveDevices,
         request.body.viewAsSuperAdmin
       );
->>>>>>> 9668f9c8
       return responseUtil.send(response, {
         devices: devices,
         statusCode: 200,
