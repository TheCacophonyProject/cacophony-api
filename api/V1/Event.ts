/*
cacophony-api: The Cacophony Project API server
Copyright (C) 2018  The Cacophony Project

This program is free software: you can redistribute it and/or modify
it under the terms of the GNU Affero General Public License as published
by the Free Software Foundation, either version 3 of the License, or
(at your option) any later version.

This program is distributed in the hope that it will be useful,
but WITHOUT ANY WARRANTY; without even the implied warranty of
MERCHANTABILITY or FITNESS FOR A PARTICULAR PURPOSE.  See the
GNU Affero General Public License for more details.

You should have received a copy of the GNU Affero General Public License
along with this program.  If not, see <http://www.gnu.org/licenses/>.
*/

import middleware from "../middleware";
import auth from "../auth";
import models from "../../models";
import { QueryOptions } from "../../models/Event";
import responseUtil from "./responseUtil";
import { param, body, oneOf, query } from "express-validator/check";
import { Application } from "express";
import eventUtil from "./eventUtil";

export default function (app: Application, baseUrl: string) {
  const apiUrl = `${baseUrl}/events`;

  /**
   * @api {post} /api/v1/events Add new events
   * @apiName Add Event
   * @apiGroup Events
   * @apiDescription This call is used to upload new events.
   * The event can be described by specifying an existing eventDetailId or by
   * the 'description' parameter.
   *
   * `Either eventDetailId or description is required`
   * @apiUse V1DeviceAuthorizationHeader
   *
   * @apiUse EventParams
   * @apiUse EventExampleDescription
   * @apiUse EventExampleEventDetailId
   *
   * @apiUse V1ResponseSuccess
   * @apiSuccess {Integer} eventsAdded Number of events added
   * @apiSuccess {Integer} eventDetailId Id of the Event Detail record used.  May be existing or newly created
   * @apiuse V1ResponseError
   */
  app.post(
    apiUrl,
    [auth.authenticateDevice, ...eventUtil.eventAuth],
    middleware.requestWrapper(eventUtil.uploadEvent)
  );

  /**
   * @api {post} /api/v1/events/device/:deviceID Add new events on behalf of device
   * @apiName AddEventOnBehalf
   * @apiGroup Events
   * @apiDescription This call is used to upload new events on behalf of a device.
   * The event can be described by specifying an existing eventDetailId or by
   * the 'description' parameter.
   *
   * `Either eventDetailId or description is required`
   * @apiParam {String} deviceID ID of the device to upload on behalf of. If you don't have access to the ID the devicename can be used instead in it's place.
   * @apiUse V1UserAuthorizationHeader
   *
   * @apiUse EventParams
   * @apiUse EventExampleDescription
   * @apiUse EventExampleEventDetailId
   *
   * @apiUse V1ResponseSuccess
   * @apiSuccess {Integer} eventsAdded Number of events added
   * @apiSuccess {Integer} eventDetailId Id of the Event Detail record used.  May be existing or newly created
   * @apiuse V1ResponseError
   */
  app.post(
    apiUrl + "/device/:deviceID",
    [
      auth.authenticateUser,
      middleware.getDevice(param, "deviceID"),
      auth.userCanAccessDevices,
      ...eventUtil.eventAuth
    ],
    middleware.requestWrapper(eventUtil.uploadEvent)
  );

  /**
   * @api {get} /api/v1/events Query recorded events
   * @apiName QueryEvents
   * @apiGroup Events
   *
   * @apiUse V1UserAuthorizationHeader
   * @apiParam {Datetime} [startTime] Return only events after this time
   * @apiParam {Datetime} [endTime] Return only events from before this time
   * @apiParam {Integer} [deviceId] Return only events for this device id
   * @apiParam {Integer} [limit] Limit returned events to this number (default is 100)
   * @apiParam {Integer} [offset] Offset returned events by this amount (default is 0)
<<<<<<< HEAD
   * @apiParam {String} [type] Alphaonly string describing the type of event wanted
=======
   * @apiParam {String} [type] Alphaonly string describing the type of event wanted 
   * @apiParam {Boolean} [latest] Set to true to see the most recent events recorded listed first
>>>>>>> 752edf46
   *
   * @apiSuccess {JSON} rows Array containing details of events matching the criteria given.
   * @apiUse V1ResponseError
   */
  app.get(
    apiUrl,
    [
      auth.authenticateUser,
      query("startTime")
        // @ts-ignore
        .isISO8601({ strict: true })
        .optional(),
      query("endTime")
        // @ts-ignore
        .isISO8601({ strict: true })
        .optional(),
      query("deviceId").isInt().optional().toInt(),
      query("offset").isInt().optional().toInt(),
      query("limit").isInt().optional().toInt(),
      query("latest").isBoolean().optional().toBoolean(),
      query("type").isAlpha().optional()
    ],
    middleware.requestWrapper(async (request, response) => {
      const query = request.query;
      query.offset = query.offset || 0;
      let options: QueryOptions;
      if (query.type) {
        options = { eventType: query.type } as QueryOptions;
      }

      const result = await models.Event.query(
        request.user,
        query.startTime,
        query.endTime,
        query.deviceId,
        query.offset,
        query.limit,
        query.latest,
        options
      );

      return responseUtil.send(response, {
        statusCode: 200,
        messages: ["Completed query."],
        limit: query.limit,
        offset: query.offset,
        count: result.count,
        rows: result.rows
      });
    })
  );

  /**
   * @api {get} /api/v1/events/errors Query recorded errors
   * @apiName QueryErrors
   * @apiGroup Events
   *
   * @apiUse V1UserAuthorizationHeader
   * @apiParam {Datetime} [startTime] Return only errors after this time
   * @apiParam {Datetime} [endTime] Return only errors from before this time
   * @apiParam {Integer} [deviceId] Return only errors for this device id
   * @apiParam {Integer} [limit] Limit returned errors to this number (default is 100)
   * @apiParam {Integer} [offset] Offset returned errors by this amount (default is 0)
   *
   * @apiSuccess {JSON} map of Service Name to Service errors
   * @apiUse V1ResponseError
   */
  app.get(
    apiUrl + "/errors",
    [
      auth.authenticateUser,
      query("startTime")
        // @ts-ignore
        .isISO8601({ strict: true })
        .optional(),
      query("endTime")
        // @ts-ignore
        .isISO8601({ strict: true })
        .optional(),
      query("deviceId").isInt().optional().toInt(),
      query("offset").isInt().optional().toInt(),
      query("limit").isInt().optional().toInt()
    ],
    middleware.requestWrapper(async (request, response) => {
      const query = request.query;
      const result = await eventUtil.errors(request);

      return responseUtil.send(response, {
        statusCode: 200,
        messages: ["Completed query."],
        limit: query.limit,
        offset: query.offset,
        rows: result
      });
    })
  );
}<|MERGE_RESOLUTION|>--- conflicted
+++ resolved
@@ -97,12 +97,8 @@
    * @apiParam {Integer} [deviceId] Return only events for this device id
    * @apiParam {Integer} [limit] Limit returned events to this number (default is 100)
    * @apiParam {Integer} [offset] Offset returned events by this amount (default is 0)
-<<<<<<< HEAD
    * @apiParam {String} [type] Alphaonly string describing the type of event wanted
-=======
-   * @apiParam {String} [type] Alphaonly string describing the type of event wanted 
    * @apiParam {Boolean} [latest] Set to true to see the most recent events recorded listed first
->>>>>>> 752edf46
    *
    * @apiSuccess {JSON} rows Array containing details of events matching the criteria given.
    * @apiUse V1ResponseError
