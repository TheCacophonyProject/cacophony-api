/*
cacophony-api: The Cacophony Project API server
Copyright (C) 2018  The Cacophony Project

This program is free software: you can redistribute it and/or modify
it under the terms of the GNU Affero General Public License as published
by the Free Software Foundation, either version 3 of the License, or
(at your option) any later version.

This program is distributed in the hope that it will be useful,
but WITHOUT ANY WARRANTY; without even the implied warranty of
MERCHANTABILITY or FITNESS FOR A PARTICULAR PURPOSE.  See the
GNU Affero General Public License for more details.

You should have received a copy of the GNU Affero General Public License
along with this program.  If not, see <http://www.gnu.org/licenses/>.
*/
<<<<<<< HEAD
import sharp from "sharp";

=======
import { AlertStatic } from "../../models/Alert";
import { AI_MASTER } from "../../models/TrackTag";
>>>>>>> be0fdbfc
import jsonwebtoken from "jsonwebtoken";
import mime from "mime";
import moment from "moment";
import urljoin from "url-join";
import { ClientError } from "../customErrors";
import config from "../../config";
import log from "../../logging";
import models from "../../models";
import responseUtil from "./responseUtil";
import util from "./util";
import { Request, Response } from "express";
import {
  AudioRecordingMetadata,
  Recording,
  RecordingId,
  RecordingPermission,
  RecordingProcessingState,
  RecordingType,
  TagMode
} from "../../models/Recording";
import { Event, QueryOptions } from "../../models/Event";
import { User } from "../../models/User";
import { Order } from "sequelize";
import { FileId } from "../../models/File";
import {
  DeviceSummary,
  DeviceVisitMap,
  Visit,
  VisitEvent,
  VisitSummary,
  getTrackTag
} from "./Visits";
import { Station } from "../../models/Station";
import modelsUtil from "../../models/util/util";
import { dynamicImportESM } from "../../dynamic-import-esm";
import Sequelize from "sequelize";

// @ts-ignore
export interface RecordingQuery extends Request {
  user: User;
  query: {
    where: null | any;
    tagMode: null | TagMode;
    tags: null | string[];
    offset: null | number;
    limit: null | number;
    order: null | Order;
    distinct: boolean;
    type: string;
    audiobait: null | boolean;
  };
  filterOptions: null | any;
}

// How close is a station allowed to be to another station?
export const MIN_STATION_SEPARATION_METERS = 60;
// The radius of the station is half the max distance between stations: any recording inside the radius can
// be considered to belong to that station.
export const MAX_DISTANCE_FROM_STATION_FOR_RECORDING =
  MIN_STATION_SEPARATION_METERS / 2;

export function latLngApproxDistance(
  a: [number, number],
  b: [number, number]
): number {
  const R = 6371e3;
  // Using 'spherical law of cosines' from https://www.movable-type.co.uk/scripts/latlong.html
  const lat1 = (a[0] * Math.PI) / 180;
  const costLat1 = Math.cos(lat1);
  const sinLat1 = Math.sin(lat1);
  const lat2 = (b[0] * Math.PI) / 180;
  const deltaLng = ((b[1] - a[1]) * Math.PI) / 180;
  const part1 = Math.acos(
    sinLat1 * Math.sin(lat2) + costLat1 * Math.cos(lat2) * Math.cos(deltaLng)
  );
  return part1 * R;
}

export async function tryToMatchRecordingToStation(
  recording: Recording,
  stations?: Station[]
): Promise<Station | null> {
  // If the recording does not yet have a location, return
  if (!recording.location) {
    return null;
  }

  // Match the recording to any stations that the group might have:
  if (!stations) {
    const group = await models.Group.getFromId(recording.GroupId);
    stations = await group.getStations();
  }
  const stationDistances = [];
  for (const station of stations) {
    // See if any stations match: Looking at the location distance between this recording and the stations.
    let recordingCoords = recording.location;
    if (
      !Array.isArray(recordingCoords) &&
      recordingCoords.hasOwnProperty("coordinates")
    ) {
      recordingCoords = recordingCoords.coordinates;
    }
    const distanceToStation = latLngApproxDistance(
      station.location.coordinates,
      recordingCoords as [number, number]
    );
    stationDistances.push({ distanceToStation, station });
  }
  const validStationDistances = stationDistances.filter(
    ({ distanceToStation }) =>
      distanceToStation <= MAX_DISTANCE_FROM_STATION_FOR_RECORDING
  );

  // There shouldn't really ever be more than one station within our threshold distance,
  // since we check that stations aren't too close together when we add them.  However, on the off
  // chance we *do* get two or more valid stations for a recording, take the closest one.
  validStationDistances.sort((a, b) => {
    return b.distanceToStation - a.distanceToStation;
  });
  const closest = validStationDistances.pop();
  if (closest) {
    return closest.station;
  }
  return null;
}

const THUMBNAIL_MIN_SIZE = 64;
const THUMBNAIL_PALETTE = "Viridis";

// Gets a raw cptv frame from a recording
async function getCPTVFrame(recording, frameNumber) {
  const { CptvDecoder } = await dynamicImportESM("cptv-decoder");
  const decoder = new CptvDecoder();
  const fileData = await modelsUtil
    .openS3()
    .getObject({
      Bucket: config.s3.bucket,
      Key: recording.rawFileKey
    })
    .promise()
    .catch((err) => {
      return err;
    });
  //work around for error in cptv-decoder
  //best to use createReadStream() from s3 when cptv-decoder has support
  let data = new Uint8Array(fileData.Body);
  const meta = await decoder.getBytesMetadata(data);
  let result = await decoder.initWithLocalCptvFile(data);
  if (!result) {
    return;
  }
  let finished = false;
  let currentFrame = 0;
  let frame;
  while (!finished) {
    currentFrame++;
    frame = await decoder.getNextFrame();
    finished = frame == null;
    if (currentFrame == frameNumber) {
      break;
    }
  }
  decoder.close();
  return frame;
}

// Creates and saves a thumbnail for a recording using specified thumbnail info
async function saveThumbnailInfo(recording, thumbnail) {
  const frame = await getCPTVFrame(recording, thumbnail.frame_number);
  const thumb = await createThumbnail(frame, thumbnail);

  let upload = await modelsUtil
    .openS3()
    .upload({
      Bucket: config.s3.bucket,
      Key: `${recording.rawFileKey}-thumb`,
      Body: thumb.data,
      Metadata: thumb.meta
    })
    .promise()
    .catch((err) => {
      return err;
    });
  return upload;
}

// Create a png thumbnail image  from this frame with thumbnail info
// Expand the thumbnail region such that it is a square and at least THUMBNAIL_MIN_SIZE
// width and height
//render the png in THUMBNAIL_PALETTE
//returns {data: buffer, meta: metadata about image}
async function createThumbnail(frame, thumbnail) {
  const frameMeta = frame.meta.imageData;
  const res_x = frameMeta.width;
  const res_y = frameMeta.height;

  const size = Math.max(THUMBNAIL_MIN_SIZE, thumbnail.height, thumbnail.width);
  const thumbnail_data = new Uint8Array(size * size);

  //dimensions to it is a square with a minimum size of THUMBNAIL_MIN_SIZE
  const extra_width = (size - thumbnail.width) / 2;
  thumbnail.x -= Math.ceil(extra_width);
  thumbnail.x = Math.max(0, thumbnail.x);
  thumbnail.width = size;
  if (thumbnail.x + thumbnail.width > res_x) {
    thumbnail.x = res_x - thumbnail.width;
  }

  const extra_height = (size - thumbnail.height) / 2;
  thumbnail.y -= Math.ceil(extra_height);
  thumbnail.y = Math.max(0, thumbnail.y);
  thumbnail.height = size;
  if (thumbnail.y + thumbnail.height > res_y) {
    thumbnail.y = res_y - thumbnail.height;
  }

  let frame_start;
  let thumb_index =0
  for (let i = 0; i < size; i++) {
    frame_start = (i + thumbnail.y) * res_x + thumbnail.x;
    for (let offset = 0; offset < thumbnail.width; offset++) {
      let pixel = frame.data[frame_start + offset];
      pixel = (255 * (pixel - frameMeta.min)) / (frameMeta.max - frameMeta.min);
      thumbnail_data[thumb_index] = pixel;
      thumb_index ++;
    }
  }
  const frameBuffer = new Uint8ClampedArray(4 * thumbnail_data.length);
  const { renderFrameIntoFrameBuffer, ColourMaps } = await dynamicImportESM(
    "cptv-decoder"
  );
  let palette = ColourMaps[0];
  for (const colourMap of ColourMaps) {
    if (colourMap[0] == THUMBNAIL_PALETTE) {
      palette = colourMap;
    }
  }
  renderFrameIntoFrameBuffer(
    frameBuffer,
    thumbnail_data,
    palette[1],
    0,
    255
  );
  const img = await sharp(frameBuffer, {
    raw: { width: thumbnail.width, height: thumbnail.height, channels: 4 }
  }).resize(size, size, { fit: "contain" });
  const meta = await img.metadata();
  const thumbMeta = {
    width: meta.width.toString(),
    height: meta.height.toString(),
    region: JSON.stringify(thumbnail),
    palette: palette[0]
  };
  const data = await img.png().toBuffer();
  return { data: data, meta: thumbMeta };
}

function makeUploadHandler(mungeData?: (any) => any) {
  return util.multipartUpload("raw", async (request, data, key) => {
    if (mungeData) {
      data = mungeData(data);
    }
    const recording = models.Recording.buildSafely(data);

    // Add the filehash if present
    if (data.fileHash) {
      recording.rawFileHash = data.fileHash;
    }

    let fileIsCorrupt = false;
    if (data.type === "thermalRaw") {
      // Read the file back out from s3 and decode/parse it.
      const fileData = await modelsUtil
        .openS3()
        .getObject({
          Bucket: config.s3.bucket,
          Key: key
        })
        .promise()
        .catch((err) => {
          return err;
        });
      const { CptvDecoder } = await dynamicImportESM("cptv-decoder");
      const decoder = new CptvDecoder();
      const metadata = await decoder.getBytesMetadata(
        new Uint8Array(fileData.Body)
      );
      // If true, the parser failed for some reason, so the file is probably corrupt, and should be investigated later.
      fileIsCorrupt = await decoder.hasStreamError();
      if (fileIsCorrupt) {
        log.warn("CPTV Stream error", await decoder.getStreamError());
      }
      decoder.close();

      if (
        !data.hasOwnProperty("location") &&
        metadata.latitude &&
        metadata.longitude
      ) {
        // @ts-ignore
        recording.location = [metadata.latitude, metadata.longitude];
      }
      if (
        (!data.hasOwnProperty("duration") && metadata.duration) ||
        (Number(data.duration) === 321 && metadata.duration)
      ) {
        // NOTE: Hack to make tests pass, but not allow sidekick uploads to set a spurious duration.
        //  A solid solution will disallow all of these fields that should come from the CPTV file as
        //  API settable metadata, and require tests to construct CPTV files with correct metadata.
        recording.duration = metadata.duration;
      }
      if (!data.hasOwnProperty("recordingDateTime") && metadata.timestamp) {
        recording.recordingDateTime = new Date(
          metadata.timestamp / 1000
        ).toISOString();
      }
      if (!data.hasOwnProperty("additionalMetadata") && metadata.previewSecs) {
        // NOTE: Algorithm property gets filled in later by AI
        recording.additionalMetadata = {
          previewSecs: metadata.previewSecs,
          totalFrames: metadata.totalFrames
        };
      }
      if (data.hasOwnProperty("additionalMetadata")) {
        recording.additionalMetadata = {
          ...data.additionalMetadata,
          ...recording.additionalMetadata
        };
      }
    }

    recording.rawFileKey = key;
    recording.rawMimeType = guessRawMimeType(data.type, data.filename);
    recording.DeviceId = request.device.id;
    recording.GroupId = request.device.GroupId;
    const matchingStation = await tryToMatchRecordingToStation(recording);
    if (matchingStation) {
      recording.StationId = matchingStation.id;
    }

    if (typeof request.device.public === "boolean") {
      recording.public = request.device.public;
    }

    await recording.validate();
    // NOTE: The documentation for save() claims that it also does validation,
    //  so not sure if we really need the call to validate() here.
    await recording.save();
    if (data.metadata) {
      await tracksFromMeta(recording, data.metadata);
    }
    if (data.processingState) {
      recording.processingState = data.processingState;
      if (
        recording.processingState ==
        models.Recording.finishedState(data.type as RecordingType)
      ) {
        await sendAlerts(recording.id);
      }
    } else {
      if (!fileIsCorrupt) {
        recording.processingState = models.Recording.uploadedState(
          data.type as RecordingType
        );
      } else {
        // Mark the recording as corrupt for future investigation, and so it doesn't get picked up by the pipeline.
        log.warn("File was corrupt, don't queue for processing");
        recording.processingState = RecordingProcessingState.Corrupt;
      }
    }
    return recording;
  });
}

// Returns a promise for the recordings query specified in the
// request.
async function query(
  request: RecordingQuery,
  type?
): Promise<{ rows: Recording[]; count: number }> {
  if (type) {
    request.query.where.type = type;
  }

  const builder = await new models.Recording.queryBuilder().init(
    request.user,
    request.query.where,
    request.query.tagMode,
    request.query.tags,
    request.query.offset,
    request.query.limit,
    request.query.order,
    request.body.viewAsSuperAdmin
  );
  builder.query.distinct = true;
  const result = await models.Recording.findAndCountAll(builder.get());

  // This gives less location precision if the user isn't admin.
  const filterOptions = models.Recording.makeFilterOptions(
    request.user,
    request.filterOptions
  );
  let s3 = await modelsUtil.openS3();
  for (const rec of result.rows) {
    const thumb = await readThumbnail(s3, rec);
    if (thumb) {
      rec.dataValues.thumbnail = thumb;
    }
  }
  result.rows = result.rows.map((rec) => {
    rec.filterData(filterOptions);
    return handleLegacyTagFieldsForGetOnRecording(rec);
  });
  return result;
}

async function readThumbnail(s3, rec) {
  let thumb = await s3
    .getObject({
      Bucket: config.s3.bucket,
      Key: `${rec.rawFileKey}-thumb`
    })
    .promise()
    .catch((err) => {
      return;
    });
  if (!thumb) {
    return;
  }
  return { data: thumb.Body, meta: thumb.Metadata };
}
// Returns a promise for report rows for a set of recordings. Takes
// the same parameters as query() above.
async function report(request: RecordingQuery) {
  if (request.query.type == "visits") {
    return reportVisits(request);
  }
  return reportRecordings(request);
}

async function reportRecordings(request: RecordingQuery) {
  const includeAudiobait: boolean = request.query.audiobait;
  const builder = (
    await new models.Recording.queryBuilder().init(
      request.user,
      request.query.where,
      request.query.tagMode,
      request.query.tags,
      request.query.offset,
      request.query.limit,
      request.query.order
    )
  )
    .addColumn("comment")
    .addColumn("additionalMetadata");

  if (includeAudiobait) {
    builder.addAudioEvents();
  }

  builder.query.include.push({
    model: models.Station,
    attributes: ["name"]
  });

  // NOTE: Not even going to try to attempt to add typing info to this bundle
  //  of properties...
  const result: any[] = await models.Recording.findAll(builder.get());

  const filterOptions = models.Recording.makeFilterOptions(
    request.user,
    request.filterOptions
  );

  const audioFileNames = new Map();
  const audioEvents: Map<
    RecordingId,
    { timestamp: Date; volume: number; fileId: FileId }
  > = new Map();

  if (includeAudiobait) {
    // Our DB schema doesn't allow us to easily get from a audio event
    // recording to a audio file name so do some work first to look these up.
    const audioFileIds: Set<number> = new Set();
    for (const r of result) {
      const event = findLatestEvent(r.Device.Events);
      if (event && event.EventDetail) {
        const fileId = event.EventDetail.details.fileId;
        audioEvents[r.id] = {
          timestamp: event.dateTime,
          volume: event.EventDetail.details.volume,
          fileId
        };
        audioFileIds.add(fileId);
      }
    }
    // Bulk look up file details of played audio events.
    for (const f of await models.File.getMultiple(Array.from(audioFileIds))) {
      audioFileNames[f.id] = f.details.name;
    }
  }

  const recording_url_base = config.server.recording_url_base || "";

  const labels = [
    "Id",
    "Type",
    "Group",
    "Device",
    "Station",
    "Date",
    "Time",
    "Latitude",
    "Longitude",
    "Duration",
    "BatteryPercent",
    "Comment",
    "Track Count",
    "Automatic Track Tags",
    "Human Track Tags",
    "Recording Tags"
  ];

  if (includeAudiobait) {
    labels.push(
      "Audio Bait",
      "Audio Bait Time",
      "Mins Since Audio Bait",
      "Audio Bait Volume"
    );
  }
  labels.push("URL", "Cacophony Index", "Species Classification");

  const out = [labels];

  for (const r of result) {
    r.filterData(filterOptions);

    const automatic_track_tags = new Set();
    const human_track_tags = new Set();
    for (const track of r.Tracks) {
      for (const tag of track.TrackTags) {
        const subject = tag.what || tag.detail;
        if (tag.automatic) {
          automatic_track_tags.add(subject);
        } else {
          human_track_tags.add(subject);
        }
      }
    }

    const recording_tags = r.Tags.map((t) => t.what || t.detail);

    const cacophonyIndex = getCacophonyIndex(r);
    const speciesClassifications = getSpeciesIdentification(r);

    const thisRow = [
      r.id,
      r.type,
      r.Group.groupname,
      r.Device.devicename,
      r.Station ? r.Station.name : "",
      moment(r.recordingDateTime).tz(config.timeZone).format("YYYY-MM-DD"),
      moment(r.recordingDateTime).tz(config.timeZone).format("HH:mm:ss"),
      r.location ? r.location.coordinates[0] : "",
      r.location ? r.location.coordinates[1] : "",
      r.duration,
      r.batteryLevel,
      r.comment,
      r.Tracks.length,
      formatTags(automatic_track_tags),
      formatTags(human_track_tags),
      formatTags(recording_tags)
    ];

    if (includeAudiobait) {
      let audioBaitName = "";
      let audioBaitTime = null;
      let audioBaitDelta = null;
      let audioBaitVolume = null;
      const audioEvent = audioEvents[r.id];
      if (audioEvent) {
        audioBaitName = audioFileNames[audioEvent.fileId];
        audioBaitTime = moment(audioEvent.timestamp);
        audioBaitDelta = moment
          .duration(r.recordingDateTime - audioBaitTime)
          .asMinutes()
          .toFixed(1);
        audioBaitVolume = audioEvent.volume;
      }

      thisRow.push(
        audioBaitName,
        audioBaitTime
          ? audioBaitTime.tz(config.timeZone).format("HH:mm:ss")
          : "",
        audioBaitDelta,
        audioBaitVolume
      );
    }

    thisRow.push(
      urljoin(recording_url_base, r.id.toString()),
      cacophonyIndex,
      speciesClassifications
    );
    out.push(thisRow);
  }
  return out;
}

function getCacophonyIndex(recording: Recording): string | null {
  return (
    recording.additionalMetadata as AudioRecordingMetadata
  )?.analysis?.cacophony_index
    ?.map((val) => val.index_percent)
    .join(";");
}

function getSpeciesIdentification(recording: Recording): string | null {
  return (
    recording.additionalMetadata as AudioRecordingMetadata
  )?.analysis?.species_identify
    ?.map(
      (classification) => `${classification.species}: ${classification.begin_s}`
    )
    .join(";");
}

function findLatestEvent(events: Event[]): Event | null {
  if (!events) {
    return null;
  }

  let latest = events[0];
  for (const event of events) {
    if (event.dateTime > latest.dateTime) {
      latest = event;
    }
  }
  return latest;
}

function formatTags(tags) {
  const out = Array.from(tags);
  out.sort();
  return out.join("+");
}

async function get(request, type?: RecordingType) {
  const recording = await models.Recording.get(
    request.user,
    request.params.id,
    RecordingPermission.VIEW,
    {
      type,
      filterOptions: request.query.filterOptions
    }
  );
  if (!recording) {
    throw new ClientError("No file found with given datapoint.");
  }

  const data: any = {
    recording: handleLegacyTagFieldsForGetOnRecording(recording)
  };

  if (recording.fileKey) {
    data.cookedJWT = jsonwebtoken.sign(
      {
        _type: "fileDownload",
        key: recording.fileKey,
        filename: recording.getFileName(),
        mimeType: recording.fileMimeType
      },
      config.server.passportSecret,
      { expiresIn: 60 * 10 }
    );
    data.cookedSize = await util.getS3ObjectFileSize(recording.fileKey);
  }

  if (recording.rawFileKey) {
    data.rawJWT = jsonwebtoken.sign(
      {
        _type: "fileDownload",
        key: recording.rawFileKey,
        filename: recording.getRawFileName(),
        mimeType: recording.rawMimeType
      },
      config.server.passportSecret,
      { expiresIn: 60 * 10 }
    );
    data.rawSize = await util.getS3ObjectFileSize(recording.rawFileKey);
  }

  delete data.recording.rawFileKey;
  delete data.recording.fileKey;

  return data;
}

async function delete_(request, response) {
  const deleted: Recording = await models.Recording.deleteOne(
    request.user,
    request.params.id
  );
  if (deleted === null) {
    return responseUtil.send(response, {
      statusCode: 400,
      messages: ["Failed to delete recording."]
    });
  }
  if (deleted.rawFileKey) {
    util.deleteS3Object(deleted.rawFileKey).catch((err) => {
      log.warn(err);
    });
  }
  if (deleted.fileKey) {
    util.deleteS3Object(deleted.fileKey).catch((err) => {
      log.warn(err);
    });
  }
  responseUtil.send(response, {
    statusCode: 200,
    messages: ["Deleted recording."]
  });
}

function guessRawMimeType(type, filename) {
  const mimeType = mime.getType(filename);
  if (mimeType) {
    return mimeType;
  }
  switch (type) {
    case "thermalRaw":
      return "application/x-cptv";
    case "audio":
      return "audio/mpeg";
    default:
      return "application/octet-stream";
  }
}

async function addTag(user, recording, tag, response) {
  if (!recording) {
    throw new ClientError("No such recording.");
  }

  // If old tag fields are used, convert to new field names.
  tag = handleLegacyTagFieldsForCreate(tag);

  const tagInstance = models.Tag.buildSafely(tag);
  tagInstance.RecordingId = recording.id;
  if (user) {
    tagInstance.taggerId = user.id;
  }
  await tagInstance.save();

  responseUtil.send(response, {
    statusCode: 200,
    messages: ["Added new tag."],
    tagId: tagInstance.id
  });
}

function handleLegacyTagFieldsForCreate(tag) {
  tag = moveLegacyField(tag, "animal", "what");
  tag = moveLegacyField(tag, "event", "detail");
  return tag;
}

function moveLegacyField(o, oldName, newName) {
  if (o[oldName]) {
    if (o[newName]) {
      throw new ClientError(
        `can't specify both '${oldName}' and '${newName}' fields at the same time`
      );
    }
    o[newName] = o[oldName];
    delete o[oldName];
  }
  return o;
}

function handleLegacyTagFieldsForGet(tag) {
  tag.animal = tag.what;
  tag.event = tag.detail;
  return tag;
}

function handleLegacyTagFieldsForGetOnRecording(recording) {
  recording = recording.get({ plain: true });
  recording.Tags = recording.Tags.map(handleLegacyTagFieldsForGet);
  return recording;
}

const statusCode = {
  Success: 1,
  Fail: 2,
  Both: 3
};

// reprocessAll expects request.body.recordings to be a list of recording_ids
// will mark each recording to be reprocessed
async function reprocessAll(request, response) {
  const recordings = request.body.recordings;
  const responseMessage = {
    statusCode: 200,
    messages: [],
    reprocessed: [],
    fail: []
  };

  let status = 0;
  for (let i = 0; i < recordings.length; i++) {
    const resp = await reprocessRecording(request.user, recordings[i]);
    if (resp.statusCode != 200) {
      status = status | statusCode.Fail;
      responseMessage.messages.push(resp.messages[0]);
      responseMessage.statusCode = resp.statusCode;
      responseMessage.fail.push(resp.recordingId);
    } else {
      responseMessage.reprocessed.push(resp.recordingId);
      status = status | statusCode.Success;
    }
  }
  responseMessage.messages.splice(0, 0, getReprocessMessage(status));
  responseUtil.send(response, responseMessage);
  return;
}

function getReprocessMessage(status) {
  switch (status) {
    case statusCode.Success:
      return "All recordings scheduled for reprocessing";
    case statusCode.Fail:
      return "Recordings could not be scheduled for reprocessing";
    case statusCode.Both:
      return "Some recordings could not be scheduled for reprocessing";
    default:
      return "";
  }
}

// reprocessRecording marks supplied recording_id for reprocessing,
// under supplied user privileges
async function reprocessRecording(user, recording_id) {
  const recording = await models.Recording.get(
    user,
    recording_id,
    RecordingPermission.UPDATE
  );

  if (!recording) {
    return {
      statusCode: 400,
      messages: ["No such recording: " + recording_id],
      recordingId: recording_id
    };
  }

  await recording.reprocess(user);

  return {
    statusCode: 200,
    messages: ["Recording scheduled for reprocessing"],
    recordingId: recording_id
  };
}

// reprocess a recording defined by request.user and request.params.id
async function reprocess(request, response: Response) {
  const responseInfo = await reprocessRecording(
    request.user,
    request.params.id
  );
  responseUtil.send(response, responseInfo);
}

async function tracksFromMeta(recording: Recording, metadata: any) {
  if (!("tracks" in metadata)) {
    return;
  }
  try {
    const algorithmDetail = await models.DetailSnapshot.getOrCreateMatching(
      "algorithm",
      metadata["algorithm"]
    );
    let model = {
      name: "unknown",
      algorithmId: algorithmDetail.id
    };
    if ("model_name" in metadata["algorithm"]) {
      model["name"] = metadata["algorithm"]["model_name"];
    }
    for (const trackMeta of metadata["tracks"]) {
      const track = await recording.createTrack({
        data: trackMeta,
        AlgorithmId: algorithmDetail.id
      });
      if ("confident_tag" in trackMeta) {
        model["all_class_confidences"] = trackMeta["all_class_confidences"];
        await track.addTag(
          trackMeta["confident_tag"],
          trackMeta["confidence"],
          true,
          model
        );
      }
    }
  } catch (err) {
    log.error("Error creating recording tracks from metadata", err);
  }
}

async function updateMetadata(recording: any, metadata: any) {
  throw new Error("recordingUtil.updateMetadata is unimplemented!");
}

// Returns a promise for the recordings visits query specified in the
// request.
async function queryVisits(
  request: RecordingQuery,
  type?
): Promise<{
  visits: Visit[];
  summary: DeviceSummary;
  hasMoreVisits: boolean;
  queryOffset: number;
  totalRecordings: number;
  numRecordings: number;
  numVisits: number;
}> {
  const maxVisitQueryResults = 5000;
  const requestVisits =
    request.query.limit == null
      ? maxVisitQueryResults
      : (request.query.limit as number);

  let queryMax = maxVisitQueryResults * 2;
  let queryLimit = queryMax;
  if (request.query.limit) {
    queryLimit = Math.min(request.query.limit * 2, queryMax);
  }

  const builder = await new models.Recording.queryBuilder().init(
    request.user,
    request.query.where,
    request.query.tagMode,
    request.query.tags,
    request.query.offset,
    queryLimit,
    null,
    request.body.viewAsSuperAdmin
  );
  builder.query.distinct = true;

  const devSummary = new DeviceSummary();
  const filterOptions = models.Recording.makeFilterOptions(
    request.user,
    request.filterOptions
  );
  let numRecordings = 0;
  let remainingVisits = requestVisits;
  let totalCount, recordings, gotAllRecordings;

  while (gotAllRecordings || remainingVisits > 0) {
    if (totalCount) {
      recordings = await models.Recording.findAll(builder.get());
    } else {
      const result = await models.Recording.findAndCountAll(builder.get());
      totalCount = result.count;
      recordings = result.rows;
    }

    numRecordings += recordings.length;
    gotAllRecordings = recordings.length + builder.query.offset >= recordings;
    if (recordings.length == 0) {
      break;
    }

    for (const [i, rec] of recordings.entries()) {
      rec.filterData(filterOptions);
    }
    devSummary.generateVisits(
      recordings,
      request.query.offset || 0,
      gotAllRecordings
    );

    if (!gotAllRecordings) {
      devSummary.checkForCompleteVisits();
    }

    remainingVisits = requestVisits - devSummary.completeVisitsCount();
    builder.query.limit = Math.min(remainingVisits * 2, queryMax);
    builder.query.offset += recordings.length;
  }

  let queryOffset = 0;
  // mark all as complete
  if (gotAllRecordings) {
    devSummary.markCompleted();
  } else {
    devSummary.removeIncompleteVisits();
  }

  for (const devId in devSummary.deviceMap) {
    const devVisits = devSummary.deviceMap[devId];
    if (devVisits.visitCount == 0) {
      continue;
    }
    const events = await models.Event.query(
      request.user,
      devVisits.startTime.clone().startOf("day").toISOString(),
      devVisits.endTime.toISOString(),
      parseInt(devId),
      0,
      1000,
      false,
      { eventType: "audioBait" } as QueryOptions
    );
    if (events.rows) {
      devVisits.addAudioBaitEvents(events.rows);
    }
  }

  const audioFileIds = devSummary.allAudioFileIds();

  const visits = devSummary.completeVisits();
  visits.sort(function (a, b) {
    return b.start > a.start ? 1 : -1;
  });
  // get the offset to use for future queries
  queryOffset = devSummary.earliestIncompleteOffset();
  if (queryOffset == null && visits.length > 0) {
    queryOffset = visits[visits.length - 1].queryOffset + 1;
  }

  // Bulk look up file details of played audio events.
  const audioFileNames = new Map();
  for (const f of await models.File.getMultiple(Array.from(audioFileIds))) {
    audioFileNames[f.id] = f.details.name;
  }

  // update the references in deviceMap
  for (const visit of visits) {
    for (const audioEvent of visit.audioBaitEvents) {
      audioEvent.dataValues.fileName =
        audioFileNames[audioEvent.EventDetail.details.fileId];
    }
  }
  return {
    visits: visits,
    summary: devSummary,
    hasMoreVisits: !gotAllRecordings,
    totalRecordings: totalCount,
    queryOffset: queryOffset,
    numRecordings: numRecordings,
    numVisits: visits.length
  };
}

function reportDeviceVisits(deviceMap: DeviceVisitMap) {
  const device_summary_out = [
    [
      "Device ID",
      "Device Name",
      "Group Name",
      "First Visit",
      "Last Visit",
      "# Visits",
      "Avg Events per Visit",
      "Animal",
      "Visits",
      "Using Audio Bait",
      "", //needed for visits columns to show
      "",
      ""
    ]
  ];
  const eventSum = (accumulator, visit) => accumulator + visit.events.length;
  for (const [deviceId, deviceVisits] of Object.entries(deviceMap)) {
    const animalSummary = deviceVisits.animalSummary();

    device_summary_out.push([
      deviceId,
      deviceVisits.deviceName,
      deviceVisits.groupName,
      deviceVisits.startTime.tz(config.timeZone).format("HH:mm:ss"),
      deviceVisits.endTime.tz(config.timeZone).format("HH:mm:ss"),
      deviceVisits.visitCount.toString(),
      (
        Math.round((10 * deviceVisits.eventCount) / deviceVisits.visitCount) /
        10
      ).toString(),
      Object.keys(animalSummary).join(";"),
      Object.values(animalSummary)
        .map((summary: VisitSummary) => summary.visitCount)
        .join(";"),
      deviceVisits.audioBait.toString()
    ]);

    for (const animal in animalSummary) {
      const summary = animalSummary[animal];
      device_summary_out.push([
        deviceId,
        summary.deviceName,
        summary.groupName,
        summary.start.tz(config.timeZone).format("HH:mm:ss"),
        summary.end.tz(config.timeZone).format("HH:mm:ss"),
        summary.visitCount.toString(),
        (summary.visitCount / summary.eventCount).toString(),
        animal,
        summary.visitCount.toString(),
        deviceVisits.audioBait.toString()
      ]);
    }
  }
  return device_summary_out;
}

async function reportVisits(request: RecordingQuery) {
  const results = await queryVisits(request);
  const out = reportDeviceVisits(results.summary.deviceMap);
  const recordingUrlBase = config.server.recording_url_base || "";
  out.push([]);
  out.push([
    "Visit ID",
    "Group",
    "Device",
    "Type",
    "AssumedTag",
    "What",
    "Rec ID",
    "Date",
    "Start",
    "End",
    "Confidence",
    "# Events",
    "Audio Played",
    "URL"
  ]);

  for (const visit of results.visits) {
    addVisitRow(out, visit);

    const audioEvents = visit.audioBaitEvents.sort(function (a, b) {
      return moment(a.dateTime) > moment(b.dateTime) ? 1 : -1;
    });

    let audioEvent = audioEvents.pop();
    let audioTime, audioBaitBefore;
    if (audioEvent) {
      audioTime = moment(audioEvent.dateTime);
    }
    // add visit events and audio bait in descending order
    for (const event of visit.events) {
      audioBaitBefore = audioTime && audioTime.isAfter(event.start);
      while (audioBaitBefore) {
        addAudioBaitRow(out, audioEvent);
        audioEvent = audioEvents.pop();
        if (audioEvent) {
          audioTime = moment(audioEvent.dateTime);
        } else {
          audioTime = null;
        }
        audioBaitBefore = audioTime && audioTime.isAfter(event.start);
      }
      addEventRow(out, event, recordingUrlBase);
    }
    if (audioEvent) {
      audioEvents.push(audioEvent);
    }
    for (const audioEvent of audioEvents.reverse()) {
      addAudioBaitRow(out, audioEvent);
    }
  }
  return out;
}

function addVisitRow(out: any, visit: Visit) {
  out.push([
    visit.visitID.toString(),
    visit.deviceName,
    visit.groupName,
    "Visit",
    visit.what,
    visit.what,
    "",
    visit.start.tz(config.timeZone).format("YYYY-MM-DD"),
    visit.start.tz(config.timeZone).format("HH:mm:ss"),
    visit.end.tz(config.timeZone).format("HH:mm:ss"),
    "",
    visit.events.length.toString(),
    visit.audioBaitVisit.toString(),
    ""
  ]);
}

function addEventRow(out: any, event: VisitEvent, recordingUrlBase: string) {
  out.push([
    "",
    "",
    "",
    "Event",
    event.assumedTag,
    event.trackTag ? event.trackTag.what : "",
    event.recID.toString(),
    event.start.tz(config.timeZone).format("YYYY-MM-DD"),
    event.start.tz(config.timeZone).format("HH:mm:ss"),

    event.end.tz(config.timeZone).format("HH:mm:ss"),
    event.trackTag ? event.trackTag.confidence + "%" : "",
    "",
    "",
    urljoin(recordingUrlBase, event.recID.toString(), event.trackID.toString())
  ]);
}

function addAudioBaitRow(out: any, audioBait: Event) {
  let audioPlayed = audioBait.dataValues.fileName;
  if (audioBait.EventDetail.details.volume) {
    audioPlayed += " vol " + audioBait.EventDetail.details.volume;
  }
  out.push([
    "",
    "",
    "",
    "Audio Bait",
    "",
    audioBait.dataValues.fileName,
    "",
    moment(audioBait.dateTime).tz(config.timeZone).format("YYYY-MM-DD"),
    moment(audioBait.dateTime).tz(config.timeZone).format("HH:mm:ss"),
    "",
    "",
    "",
    audioPlayed,
    ""
  ]);
}

// Gets a single recording with associated tables required to calculate a visit
// calculation
async function getRecordingForVisit(id: number): Promise<Recording> {
  const query = {
    include: [
      {
        model: models.Group,
        attributes: ["groupname"]
      },
      {
        model: models.Track,
        where: {
          archivedAt: null
        },
        attributes: [
          "id",
          [
            Sequelize.fn(
              "json_build_object",
              "start_s",
              Sequelize.literal(`"Tracks"."data"#>'{start_s}'`),
              "end_s",
              Sequelize.literal(`"Tracks"."data"#>'{end_s}'`)
            ),
            "data"
          ]
        ],
        required: false,
        include: [
          {
            model: models.TrackTag,
            attributes: [
              "what",
              "automatic",
              "TrackId",
              "confidence",
              [Sequelize.json("data.name"), "data"]
            ]
          }
        ]
      },
      {
        model: models.Device,
        attributes: ["devicename", "id"]
      }
    ],
    attributes: ["id", "recordingDateTime", "DeviceId", "GroupId"]
  };
  // @ts-ignore
  return await models.Recording.findByPk(id, query);
}

async function sendAlerts(recID: number) {
  const recording = await getRecordingForVisit(recID);
  const recVisit = new Visit(recording, 0);
  recVisit.completeVisit();
  let matchedTrack, matchedTag;
  // find any ai master tags that match the visit tag
  for (const track of recording.Tracks) {
    matchedTag = track.TrackTags.find(
      (tag) => tag.data == AI_MASTER && recVisit.what == tag.what
    );
    if (matchedTag) {
      matchedTrack = track;
      break;
    }
  }
  if (!matchedTag) {
    return;
  }

  const alerts = await (models.Alert as AlertStatic).getActiveAlerts(
    recording.DeviceId,
    matchedTag
  );

  for (const alert of alerts) {
    await alert.sendAlert(recording, matchedTrack, matchedTag);
  }
  return alerts;
}

export default {
  makeUploadHandler,
  query,
  report,
  get,
  delete_,
  addTag,
  reprocess,
  reprocessAll,
  tracksFromMeta,
  updateMetadata,
  queryVisits,
<<<<<<< HEAD
  saveThumbnailInfo
=======
  sendAlerts
>>>>>>> be0fdbfc
};<|MERGE_RESOLUTION|>--- conflicted
+++ resolved
@@ -15,13 +15,10 @@
 You should have received a copy of the GNU Affero General Public License
 along with this program.  If not, see <http://www.gnu.org/licenses/>.
 */
-<<<<<<< HEAD
 import sharp from "sharp";
 
-=======
 import { AlertStatic } from "../../models/Alert";
 import { AI_MASTER } from "../../models/TrackTag";
->>>>>>> be0fdbfc
 import jsonwebtoken from "jsonwebtoken";
 import mime from "mime";
 import moment from "moment";
@@ -1360,9 +1357,6 @@
   tracksFromMeta,
   updateMetadata,
   queryVisits,
-<<<<<<< HEAD
   saveThumbnailInfo
-=======
   sendAlerts
->>>>>>> be0fdbfc
 };