/*
cacophony-api: The Cacophony Project API server
Copyright (C) 2018  The Cacophony Project

This program is free software: you can redistribute it and/or modify
it under the terms of the GNU Affero General Public License as published
by the Free Software Foundation, either version 3 of the License, or
(at your option) any later version.

This program is distributed in the hope that it will be useful,
but WITHOUT ANY WARRANTY; without even the implied warranty of
MERCHANTABILITY or FITNESS FOR A PARTICULAR PURPOSE.  See the
GNU Affero General Public License for more details.

You should have received a copy of the GNU Affero General Public License
along with this program.  If not, see <http://www.gnu.org/licenses/>.
*/

import jsonwebtoken from "jsonwebtoken";
import mime from "mime";
import moment, { Moment } from "moment";
import urljoin from "url-join";
import { ClientError } from "../customErrors";
import config from "../../config";
import log from "../../logging";
import models from "../../models";
import responseUtil from "./responseUtil";
import util from "./util";
import { Response } from "express";
import {
  AudioRecordingMetadata,
  Recording,
  RecordingId,
  RecordingPermission,
  RecordingType,
  SpeciesClassification,
  TagMode,
} from "../../models/Recording";
import { Event } from "../../models/Event";
import { User } from "../../models/User";
import { Order } from "sequelize";
import { FileId } from "../../models/File";
import {
  DeviceVisits,
  VisitEvent,
  DeviceVisitMap,
  Visit,
  isWithinVisitInterval
} from "./Visits";

export interface RecordingQuery {
  user: User;
  query: {
    where: null | any;
    tagMode: null | TagMode;
    tags: null | string[];
    offset: null | number;
    limit: null | number;
    order: null | Order;
    distinct: boolean;
  };
  filterOptions: null | any;
}

function makeUploadHandler(mungeData?: (any) => any) {
  return util.multipartUpload("raw", async (request, data, key) => {
    if (mungeData) {
      data = mungeData(data);
    }
    const recording = models.Recording.buildSafely(data);
    recording.rawFileKey = key;
    recording.rawMimeType = guessRawMimeType(data.type, data.filename);
    recording.DeviceId = request.device.id;
    recording.GroupId = request.device.GroupId;
    if (typeof request.device.public === "boolean") {
      recording.public = request.device.public;
    }
    await recording.validate();
    await recording.save();
    if (data.metadata) {
      await tracksFromMeta(recording, data.metadata);
    }
    recording.processingState = models.Recording.uploadedState(
      RecordingType.ThermalRaw
    );
    return recording;
  });
}

// Returns a promise for the recordings query specified in the
// request.
async function query(
  request: RecordingQuery,
  type?
): Promise<{ rows: Recording[]; count: number }> {
  if (type) {
    request.query.where.type = type;
  }

  const builder = await new models.Recording.queryBuilder().init(
    request.user,
    request.query.where,
    request.query.tagMode,
    request.query.tags,
    request.query.offset,
    request.query.limit,
    request.query.order
  );
  builder.query.distinct = true;
  const result = await models.Recording.findAndCountAll(builder.get());

  // This gives less location precision if the user isn't admin.
  const filterOptions = models.Recording.makeFilterOptions(
    request.user,
    request.filterOptions
  );
  result.rows = result.rows.map((rec) => {
    rec.filterData(filterOptions);
    return handleLegacyTagFieldsForGetOnRecording(rec);
  });
  return result;
}

// Returns a promise for report rows for a set of recordings. Takes
// the same parameters as query() above.
async function report(request) {
  if (request.query.type == "visits") {
    return reportVisits(request);
  }
  return reportRecordings(request);
}

async function reportRecordings(request) {
  const builder = (
    await new models.Recording.queryBuilder().init(
      request.user,
      request.query.where,
      request.query.tagMode,
      request.query.tags,
      request.query.offset,
      request.query.limit,
      request.query.order
    )
  )
    .addColumn("comment")
    .addColumn("additionalMetadata")
    .addAudioEvents();

  // NOTE: Not even going to try to attempt to add typing info to this bundle
  //  of properties...
  const result: any[] = await models.Recording.findAll(builder.get());

  const filterOptions = models.Recording.makeFilterOptions(
    request.user,
    request.filterOptions
  );

  // Our DB schema doesn't allow us to easily get from a audio event
  // recording to a audio file name so do some work first to look these up.
  const audioEvents: Map<
    RecordingId,
    { timestamp: Date; volume: number; fileId: FileId }
  > = new Map();
  const audioFileIds: Set<number> = new Set();
  for (const r of result) {
    const event = findLatestEvent(r.Device.Events);
    if (event) {
      const fileId = event.EventDetail.details.fileId;
      audioEvents[r.id] = {
        timestamp: event.dateTime,
        volume: event.EventDetail.details.volume,
        fileId,
      };
      audioFileIds.add(fileId);
    }
  }

  // Bulk look up file details of played audio events.
  const audioFileNames = new Map();
  for (const f of await models.File.getMultiple(Array.from(audioFileIds))) {
    audioFileNames[f.id] = f.details.name;
  }

  const recording_url_base = config.server.recording_url_base || "";

  const out = [
    [
      "Id",
      "Type",
      "Group",
      "Device",
      "Date",
      "Time",
      "Latitude",
      "Longitude",
      "Duration",
      "BatteryPercent",
      "Comment",
      "Track Count",
      "Automatic Track Tags",
      "Human Track Tags",
      "Recording Tags",
      "Audio Bait",
      "Audio Bait Time",
      "Mins Since Audio Bait",
      "Audio Bait Volume",
      "URL",
      "Cacophony Index",
      "Species Classification",
    ],
  ];

  for (const r of result) {
    r.filterData(filterOptions);

    const automatic_track_tags = new Set();
    const human_track_tags = new Set();
    for (const track of r.Tracks) {
      for (const tag of track.TrackTags) {
        const subject = tag.what || tag.detail;
        if (tag.automatic) {
          automatic_track_tags.add(subject);
        } else {
          human_track_tags.add(subject);
        }
      }
    }

    const recording_tags = r.Tags.map((t) => t.what || t.detail);

    let audioBaitName = "";
    let audioBaitTime = null;
    let audioBaitDelta = null;
    let audioBaitVolume = null;
    const audioEvent = audioEvents[r.id];
    if (audioEvent) {
      audioBaitName = audioFileNames[audioEvent.fileId];
      audioBaitTime = moment(audioEvent.timestamp);
      audioBaitDelta = moment
        .duration(r.recordingDateTime - audioBaitTime)
        .asMinutes()
        .toFixed(1);
      audioBaitVolume = audioEvent.volume;
    }

    const cacophonyIndex = getCacophonyIndex(r);
    const speciesClassifications = getSpeciesIdentification(r);

    out.push([
      r.id,
      r.type,
      r.Group.groupname,
      r.Device.devicename,
      moment(r.recordingDateTime).tz(config.timeZone).format("YYYY-MM-DD"),
      moment(r.recordingDateTime).tz(config.timeZone).format("HH:mm:ss"),
      r.location ? r.location.coordinates[0] : "",
      r.location ? r.location.coordinates[1] : "",
      r.duration,
      r.batteryLevel,
      r.comment,
      r.Tracks.length,
      formatTags(automatic_track_tags),
      formatTags(human_track_tags),
      formatTags(recording_tags),
      audioBaitName,
      audioBaitTime ? audioBaitTime.tz(config.timeZone).format("HH:mm:ss") : "",
      audioBaitDelta,
      audioBaitVolume,
      urljoin(recording_url_base, r.id.toString()),
      cacophonyIndex,
      speciesClassifications,
    ]);
  }
  return out;
}

function getCacophonyIndex(recording: Recording): string | null {
  return (recording.additionalMetadata as AudioRecordingMetadata)?.analysis?.cacophony_index
    ?.map((val) => val.index_percent)
    .join(";");
}

function getSpeciesIdentification(recording: Recording): string | null {
  return (recording.additionalMetadata as AudioRecordingMetadata)?.analysis?.species_identify
    ?.map(
      (classification) => `${classification.species}: ${classification.begin_s}`
    )
    .join(";");
}

function findLatestEvent(events: Event[]): Event | null {
  if (!events) {
    return null;
  }

  let latest = events[0];
  for (const event of events) {
    if (event.dateTime > latest.dateTime) {
      latest = event;
    }
  }
  return latest;
}

function formatTags(tags) {
  const out = Array.from(tags);
  out.sort();
  return out.join("+");
}

async function get(request, type?: RecordingType) {
  const recording = await models.Recording.get(
    request.user,
    request.params.id,
    RecordingPermission.VIEW,
    {
      type,
      filterOptions: request.query.filterOptions,
    }
  );
  if (!recording) {
    throw new ClientError("No file found with given datapoint.");
  }

  const data: any = {
    recording: handleLegacyTagFieldsForGetOnRecording(recording),
  };

  if (recording.fileKey) {
    data.cookedJWT = jsonwebtoken.sign(
      {
        _type: "fileDownload",
        key: recording.fileKey,
        filename: recording.getFileName(),
        mimeType: recording.fileMimeType,
      },
      config.server.passportSecret,
      { expiresIn: 60 * 10 }
    );
    data.cookedSize = await util.getS3ObjectFileSize(recording.fileKey);
  }

  if (recording.rawFileKey) {
    data.rawJWT = jsonwebtoken.sign(
      {
        _type: "fileDownload",
        key: recording.rawFileKey,
        filename: recording.getRawFileName(),
        mimeType: recording.rawMimeType,
      },
      config.server.passportSecret,
      { expiresIn: 60 * 10 }
    );
    data.rawSize = await util.getS3ObjectFileSize(recording.rawFileKey);
  }

  delete data.recording.rawFileKey;
  delete data.recording.fileKey;

  return data;
}

async function delete_(request, response) {
  const deleted: Recording = await models.Recording.deleteOne(
    request.user,
    request.params.id
  );
  if (deleted === null) {
    return responseUtil.send(response, {
      statusCode: 400,
      messages: ["Failed to delete recording."],
    });
  }
  if (deleted.rawFileKey) {
    util.deleteS3Object(deleted.rawFileKey).catch((err) => {
      log.warn(err);
    });
  }
  if (deleted.fileKey) {
    util.deleteS3Object(deleted.fileKey).catch((err) => {
      log.warn(err);
    });
  }
  responseUtil.send(response, {
    statusCode: 200,
    messages: ["Deleted recording."],
  });
}

function guessRawMimeType(type, filename) {
  const mimeType = mime.getType(filename);
  if (mimeType) {
    return mimeType;
  }
  switch (type) {
    case "thermalRaw":
      return "application/x-cptv";
    case "audio":
      return "audio/mpeg";
    default:
      return "application/octet-stream";
  }
}

async function addTag(user, recording, tag, response) {
  if (!recording) {
    throw new ClientError("No such recording.");
  }

  // If old tag fields are used, convert to new field names.
  tag = handleLegacyTagFieldsForCreate(tag);

  const tagInstance = models.Tag.buildSafely(tag);
  tagInstance.RecordingId = recording.id;
  if (user) {
    tagInstance.taggerId = user.id;
  }
  await tagInstance.save();

  responseUtil.send(response, {
    statusCode: 200,
    messages: ["Added new tag."],
    tagId: tagInstance.id,
  });
}

function handleLegacyTagFieldsForCreate(tag) {
  tag = moveLegacyField(tag, "animal", "what");
  tag = moveLegacyField(tag, "event", "detail");
  return tag;
}

function moveLegacyField(o, oldName, newName) {
  if (o[oldName]) {
    if (o[newName]) {
      throw new ClientError(
        `can't specify both '${oldName}' and '${newName}' fields at the same time`
      );
    }
    o[newName] = o[oldName];
    delete o[oldName];
  }
  return o;
}

function handleLegacyTagFieldsForGet(tag) {
  tag.animal = tag.what;
  tag.event = tag.detail;
  return tag;
}

function handleLegacyTagFieldsForGetOnRecording(recording) {
  recording = recording.get({ plain: true });
  recording.Tags = recording.Tags.map(handleLegacyTagFieldsForGet);
  return recording;
}

const statusCode = {
  Success: 1,
  Fail: 2,
  Both: 3,
};

// reprocessAll expects request.body.recordings to be a list of recording_ids
// will mark each recording to be reprocessed
async function reprocessAll(request, response) {
  const recordings = request.body.recordings;
  const responseMessage = {
    statusCode: 200,
    messages: [],
    reprocessed: [],
    fail: [],
  };

  let status = 0;
  for (let i = 0; i < recordings.length; i++) {
    const resp = await reprocessRecording(request.user, recordings[i]);
    if (resp.statusCode != 200) {
      status = status | statusCode.Fail;
      responseMessage.messages.push(resp.messages[0]);
      responseMessage.statusCode = resp.statusCode;
      responseMessage.fail.push(resp.recordingId);
    } else {
      responseMessage.reprocessed.push(resp.recordingId);
      status = status | statusCode.Success;
    }
  }
  responseMessage.messages.splice(0, 0, getReprocessMessage(status));
  responseUtil.send(response, responseMessage);
  return;
}

function getReprocessMessage(status) {
  switch (status) {
    case statusCode.Success:
      return "All recordings scheduled for reprocessing";
    case statusCode.Fail:
      return "Recordings could not be scheduled for reprocessing";
    case statusCode.Both:
      return "Some recordings could not be scheduled for reprocessing";
    default:
      return "";
  }
}

// reprocessRecording marks supplied recording_id for reprocessing,
// under supplied user privileges
async function reprocessRecording(user, recording_id) {
  const recording = await models.Recording.get(
    user,
    recording_id,
    RecordingPermission.UPDATE
  );

  if (!recording) {
    return {
      statusCode: 400,
      messages: ["No such recording: " + recording_id],
      recordingId: recording_id,
    };
  }

  await recording.reprocess(user);

  return {
    statusCode: 200,
    messages: ["Recording scheduled for reprocessing"],
    recordingId: recording_id,
  };
}

// reprocess a recording defined by request.user and request.params.id
async function reprocess(request, response: Response) {
  const responseInfo = await reprocessRecording(
    request.user,
    request.params.id
  );
  responseUtil.send(response, responseInfo);
}

async function tracksFromMeta(recording: Recording, metadata: any) {
  if (!("tracks" in metadata)) {
    return;
  }
  try {
    const algorithmDetail = await models.DetailSnapshot.getOrCreateMatching(
      "algorithm",
      metadata["algorithm"]
    );
    let model = {
      name: "unknown",
      algorithmId: algorithmDetail.id,
    };
    if ("model_name" in metadata["algorithm"]) {
      model["name"] = metadata["algorithm"]["model_name"];
    }
    for (const trackMeta of metadata["tracks"]) {
      const track = await recording.createTrack({
        data: trackMeta,
        AlgorithmId: algorithmDetail.id,
      });
      if ("confident_tag" in trackMeta) {
        model["all_class_confidences"] = trackMeta["all_class_confidences"];
        await track.createTrackTag({
          what: trackMeta["confident_tag"],
          confidence: trackMeta["confidence"],
          automatic: true,
          data: model,
        });
      }
    }
  } catch (err) {
    log.error("Error creating recording tracks from metadata", err);
  }
}

async function updateMetadata(recording: any, metadata: any) {
  throw new Error("recordingUtil.updateMetadata is unimplemented!");
}

// generates new visits and returns a tuple of completeVisits and incompleteVisits
function generateVisits(
  deviceMap: DeviceVisitMap,
  recordings: any[],
  filterOptions,
  queryOffset: number,
  userId: number,
  gotAllRecordings: boolean
): [Visit[], Visit[]] {
  let visits: Visit[] = [];
  let incompleteVisits: Visit[] = [];
  for (const [i, rec] of recordings.entries()) {
    rec.filterData(filterOptions);

    let devVisits = deviceMap[rec.DeviceId];
    if (!devVisits) {
      devVisits = new DeviceVisits(
        rec.Device.devicename,
        rec.Group.groupname,
        rec.DeviceId,
        userId
      );
      deviceMap[rec.DeviceId] = devVisits;
    }
    const newVisits = devVisits.calculateNewVisits(
      rec,
      queryOffset + i,
      gotAllRecordings
    );
    if (gotAllRecordings) {
      visits.push(...newVisits);
    } else {
      incompleteVisits.push(...newVisits);
    }
  }

  return [visits, incompleteVisits];
}
// Returns a promise for the recordings visits query specified in the
// request.
async function queryVisits(
  request: RecordingQuery,
  type?
): Promise<{
  visits: Visit[];
  rows: DeviceVisitMap;
  hasMoreVisits: boolean;
  queryOffset: number;
  totalRecordings: number;
  numRecordings: number;
  numVisits: number;
}> {
  const maxVisitQueryResults = 5000;
  const requestVisits =
    request.query.limit == null
      ? maxVisitQueryResults
      : (request.query.limit as number);
  let queryMax = maxVisitQueryResults * 2;
  let queryLimit = queryMax;
  if (request.query.limit) {
    queryLimit = Math.min(request.query.limit * 2, queryMax);
  }
  const builder = await new models.Recording.queryBuilder().init(
    request.user,
    request.query.where,
    request.query.tagMode,
    request.query.tags,
    request.query.offset,
    queryLimit,
    null
  );
  builder.query.distinct = true;
  builder.addAudioEvents(
    '"Recording"."recordingDateTime" - interval \'1 day\'',
    '"Recording"."recordingDateTime" + interval \'1 day\''
  );

  const audioFileIds: Set<number> = new Set();
  const deviceMap: DeviceVisitMap = {};
  let visits: Visit[] = [];
  const filterOptions = models.Recording.makeFilterOptions(
    request.user,
    request.filterOptions
  );
  let numRecordings = 0;
  let remainingVisits = requestVisits;
  let incompleteVisits: Visit[] = [];
  let totalCount, recordings, gotAllRecordings;

  while (gotAllRecordings || remainingVisits > 0) {
    if (totalCount) {
      recordings = await models.Recording.findAll(builder.get());
    } else {
      const result = await models.Recording.findAndCountAll(builder.get());
      totalCount = result.count;
      recordings = result.rows;
    }

    numRecordings += recordings.length;
    gotAllRecordings = recordings.length + builder.query.offset >= recordings;
    if (recordings.length == 0) {
      break;
    }

    const [newVisits, newIncomplete] = generateVisits(
      deviceMap,
      recordings,
      filterOptions,
      request.query.offset || 0,
      request.user.id,
      gotAllRecordings
    );
    visits.push(...newVisits);
    incompleteVisits.push(...newIncomplete);

    if (!gotAllRecordings) {
      const lastRecStart = moment(
        recordings[recordings.length - 1].recordingDateTime
      );

      incompleteVisits = checkForCompleteVisits(
        visits,
        incompleteVisits,
        lastRecStart
      );
    }

    remainingVisits = requestVisits - visits.length;
    builder.query.limit = Math.min(remainingVisits * 2, queryMax);
    builder.query.offset += recordings.length;
  }

  let queryOffset = 0;
  // mark all as complete
  if (gotAllRecordings) {
    incompleteVisits.forEach((elem) => {
      elem.incomplete = false;
    });

    visits.push(...incompleteVisits);
    incompleteVisits = [];
  }

  // remove incomplete visits and get all audio file ids
  for (const device in deviceMap) {
    const deviceVisits = deviceMap[device];
    deviceVisits.audioFileIds.forEach((id) => audioFileIds.add(id));
    if (!gotAllRecordings) {
      deviceVisits.removeIncompleteVisits();
    }
    if (deviceVisits.visitCount == 0) {
      delete deviceMap[device];
    }
  }

  // get the offset to use for future queries
  if (incompleteVisits.length > 0) {
    queryOffset = incompleteVisits[0].queryOffset;
  } else if (visits.length > 0) {
    queryOffset = visits[visits.length - 1].queryOffset + 1;
  }

  visits = visits.filter((v) => !v.incomplete);

  // Bulk look up file details of played audio events.
  const audioFileNames = new Map();
  for (const f of await models.File.getMultiple(Array.from(audioFileIds))) {
    audioFileNames[f.id] = f.details.name;
  }

  // this updates the references in deviceMap
  for (const visit of visits) {
    for (const audioEvent of visit.audioBaitEvents) {
      audioEvent.dataValues.fileName =
        audioFileNames[audioEvent.EventDetail.details.fileId];
    }
  }

  return {
    visits: visits,
    rows: deviceMap,
    hasMoreVisits: !gotAllRecordings,
    totalRecordings: totalCount,
    queryOffset: queryOffset,
    numRecordings: numRecordings,
    numVisits: visits.length
  };
}

function reportDeviceVisits(deviceMap: DeviceVisitMap) {
  const device_summary_out = [
    [
      "Device ID",
      "Device Name",
      "Group Name",
      "First Visit",
      "Last Visit",
      "# Visits",
      "Avg Events per Visit",
      "Animal",
      "Visits",
      "Using Audio Bait",
      "", //needed for visits columns to show
      "",
      ""
    ]
  ];
  const eventSum = (accumulator, visit) => accumulator + visit.events.length;
  for (const deviceId in deviceMap) {
    const deviceVisits = deviceMap[deviceId];
    device_summary_out.push([
      deviceId,
      deviceVisits.deviceName,
      deviceVisits.groupName,
      deviceVisits.startTime.tz(config.timeZone).format("HH:mm:ss"),
      deviceVisits.endTime.tz(config.timeZone).format("HH:mm:ss"),
      deviceVisits.visitCount.toString(),
      (
        Math.round((10 * deviceVisits.eventCount) / deviceVisits.visitCount) /
        10
      ).toString(),
      Object.keys(deviceVisits.animals).join(";"),
      Object.values(deviceVisits.animals)
        .map((vis) => vis.visits.length)
        .join(";"),
      deviceVisits.audioBait.toString()
    ]);

    for (const [animal, visitSummary] of Object.entries(deviceVisits.animals)) {
      device_summary_out.push([
        deviceId,
        deviceVisits.deviceName,
        deviceVisits.groupName,
        visitSummary.start.tz(config.timeZone).format("HH:mm:ss"),
        visitSummary.end.tz(config.timeZone).format("HH:mm:ss"),
        visitSummary.visits.length.toString(),
        (
          Number(visitSummary.visits.reduce(eventSum, 0)) /
          visitSummary.visits.length
        ).toString(),
        animal,
        visitSummary.visits.length.toString(),
        deviceVisits.audioBait.toString()
      ]);
    }
  }
  return device_summary_out;
}

async function reportVisits(request) {
  const results = await queryVisits(request);
  const out = reportDeviceVisits(results.rows);
  const recordingUrlBase = config.server.recording_url_base || "";
  out.push([]);
  out.push([
    "Visit ID",
    "Group",
    "Device",
    "Type",
    "What",
    "Rec ID",
    "Date",
    "Start",
    "End",
    "Confidence",
    "# Events",
    "Audio Played",
    "URL"
  ]);

  for (const visit of results.visits) {
    addVisitRow(out, visit);

    const audioEvents = visit.audioBaitEvents.sort(function (a, b) {
      return moment(a.dateTime) > moment(b.dateTime) ? 1 : -1;
    });

    let audioEvent = audioEvents.pop();
    let audioTime, audioBaitBefore;
    if (audioEvent) {
      audioTime = moment(audioEvent.dateTime);
    }
    // add visit events and audio bait in descending order
    for (const event of visit.events) {
      audioBaitBefore = audioTime && audioTime.isAfter(event.start);
      while (audioBaitBefore) {
        addAudioBaitRow(out, visit, audioEvent);
        audioEvent = audioEvents.pop();
        if (audioEvent) {
          audioTime = moment(audioEvent.dateTime);
        }
        audioBaitBefore = audioTime && audioTime.isAfter(event.start);
      }
      addEventRow(out, visit, event, recordingUrlBase);
    }
    if (audioEvent) {
      audioEvents.push(audioEvent);
    }
    for (const audioEvent of audioEvents.reverse()) {
      addAudioBaitRow(out, visit, audioEvent);
    }
  }
  return out;
}

function addVisitRow(out, visit) {
  out.push([
    visit.visitID.toString(),
    visit.deviceName,
    visit.groupName,
    "Visit",
    visit.what,
    "",
    visit.start.tz(config.timeZone).format("YYYY-MM-DD"),
    visit.start.tz(config.timeZone).format("HH:mm:ss"),
    visit.end.tz(config.timeZone).format("HH:mm:ss"),
    "",
    visit.events.length.toString(),
    visit.audioBaitVisit.toString(),
    ""
  ]);
}

function addEventRow(out, visit, event, recordingUrlBase) {
  out.push([
    "",
    "",
    "",
    "Event",
    event.what,
    event.recID.toString(),
    event.start.tz(config.timeZone).format("YYYY-MM-DD"),
    event.start.tz(config.timeZone).format("HH:mm:ss"),

    event.end.tz(config.timeZone).format("HH:mm:ss"),
    event.confidence + "%",
    "",
    "",
    urljoin(recordingUrlBase, event.recID.toString(), event.trackID.toString())
  ]);
}

function addAudioBaitRow(out, visit, audioBait) {
  let audioPlayed = audioBait.dataValues.fileName;
  if (audioBait.EventDetail.details.volume) {
    audioPlayed += " vol " + audioBait.EventDetail.details.volume;
  }
  out.push([
    "",
    "",
    "",
    "Audio Bait",
    audioBait.dataValues.fileName,
    "",
    moment(audioBait.dateTime).tz(config.timeZone).format("YYYY-MM-DD"),
    moment(audioBait.dateTime).tz(config.timeZone).format("HH:mm:ss"),
    "",
    "",
    "",
    audioPlayed,
    ""
  ]);
}

// any visits which have started more than the visit interval from firstStart are marked as completed
// any remaining incomplete visits are returned
function checkForCompleteVisits(
  visits: Visit[],
  incompleteVisits: Visit[],
  firstStart: Moment
): Visit[] {
  let stillIncomplete: Visit[] = [];
  for (const newVisit of incompleteVisits) {
    if (isWithinVisitInterval(newVisit.start, firstStart)) {
      stillIncomplete.push(newVisit);
    } else {
      newVisit.incomplete = false;
      visits.push(newVisit);
    }
  }
  return stillIncomplete;
}

export default {
  makeUploadHandler,
  query,
  report,
  get,
  delete_,
  addTag,
  reprocess,
  reprocessAll,
<<<<<<< HEAD
  tracksFromMeta,
  updateMetadata,
=======
  updateMetadata,
  queryVisits
>>>>>>> c9bd35c5
};<|MERGE_RESOLUTION|>--- conflicted
+++ resolved
@@ -970,11 +970,7 @@
   addTag,
   reprocess,
   reprocessAll,
-<<<<<<< HEAD
   tracksFromMeta,
   updateMetadata,
-=======
-  updateMetadata,
   queryVisits
->>>>>>> c9bd35c5
 };