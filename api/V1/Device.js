--- conflicted
+++ resolved
@@ -8,11 +8,7 @@
   var apiUrl = baseUrl + '/devices';
 
   /**
-<<<<<<< HEAD
-   * @api {post} /api/v1/users Register a new device
-=======
-   * @api {post} /api/v1/devices Register a new device.
->>>>>>> b66757b0
+   * @api {post} /api/v1/devices Register a new device
    * @apiName RegisterDevice
    * @apiGroup Device
    *
