--- conflicted
+++ resolved
@@ -233,15 +233,7 @@
    */
   app.get(
     apiUrl + "/visits",
-<<<<<<< HEAD
-    [
-        auth.authenticateUser,
-        middleware.viewMode(),
-        ...queryValidators,
-    ],
-=======
     [auth.authenticateUser, middleware.viewMode(), ...queryValidators],
->>>>>>> 9668f9c8
     middleware.requestWrapper(
       async (request: e.Request, response: e.Response) => {
         const result = await recordingUtil.queryVisits(
@@ -281,15 +273,7 @@
    */
   app.get(
     apiUrl,
-<<<<<<< HEAD
-    [
-        auth.authenticateUser,
-        middleware.viewMode(),
-        ...queryValidators
-    ],
-=======
     [auth.authenticateUser, middleware.viewMode(), ...queryValidators],
->>>>>>> 9668f9c8
     middleware.requestWrapper(
       async (request: e.Request, response: e.Response) => {
         const result = await recordingUtil.query(
@@ -323,15 +307,7 @@
    */
   app.get(
     `${apiUrl}/count`,
-<<<<<<< HEAD
-    [
-        auth.authenticateUser,
-        middleware.viewMode(),
-        ...queryValidators
-    ],
-=======
     [auth.authenticateUser, middleware.viewMode(), ...queryValidators],
->>>>>>> 9668f9c8
     middleware.requestWrapper(
       async (request: RecordingQuery, response: e.Response) => {
         const user = request.user;
