--- conflicted
+++ resolved
@@ -133,7 +133,6 @@
 
   const queryValidators = Object.freeze([
     middleware.parseJSON("where", query).optional(),
-<<<<<<< HEAD
     query("offset")
       .isInt()
       .toInt()
@@ -142,10 +141,6 @@
       .isInt()
       .toInt()
       .optional(),
-=======
-    query("offset").isInt().optional(),
-    query("limit").isInt().optional(),
->>>>>>> 66c30f81
     middleware.parseJSON("order", query).optional(),
     middleware.parseArray("tags", query).optional(),
     query("tagMode")
