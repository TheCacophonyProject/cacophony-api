/*
This handles creation of Visits from recordings

A visit is a grouping of many viewings of the same species (animal, insect ...). As long as
they are seen again within eventMaxTimeSeconds of the last viewing

A Visit is made up of many VisitEvents.
VisitEvents are distinct viewings of a species, defined by a TrackTag

Unidentified tags may be assumed to be another species e.g. Possum if they occur within
eventMaxTimeSeconds of a defined species
*/

import { Recording } from "../../models/Recording";
import { TrackTag } from "../../models/TrackTag";
import { Track } from "../../models/Track";
import moment, { Moment } from "moment";
import { Event } from "../../models/Event";

let visitID = 1;
const eventMaxTimeSeconds = 60 * 10;
const aiName = "Original";
const unidentified = "unidentified";
const audioBaitInterval = 60 * 10;
interface AnimalMap {
  [key: string]: VisitSummary;
}

// getTrackTag from all tags return a single tag by precedence:
// this users tag, or any other humans tag, else the original AI
function getTrackTag(trackTags: TrackTag[], userID: number): TrackTag | null {
  if (trackTags.length == 0) {
    return null;
  }
  const manualTags = trackTags.filter(tag => tag.automatic == false);
  if (manualTags.length > 0) {
    const userTag = manualTags.find(tag => tag.UserId == userID);
    if (userTag) {
      return userTag;
    } else {
      return manualTags[0];
    }
  }

  const originalTags = trackTags.filter(
    tag => tag.data == null || tag.data.name == aiName
  );
  if (originalTags.length > 0) {
    return originalTags[0];
  } else {
    return null;
  }
}

class DeviceSummary {
  deviceMap: DeviceVisitMap;
  lastRecTime: Moment;
  constructor() {
    this.deviceMap = {};
  }
  generateVisits(
    rec: any,
    queryOffset: number,
    complete: boolean = false,
    userId: number
  ) {
    this.lastRecTime = moment(rec.recordingDateTime);
    let devVisits = this.deviceMap[rec.DeviceId];
    if (!devVisits) {
      devVisits = new DeviceVisits(
        rec.Device.devicename,
        rec.Group.groupname,
        rec.DeviceId,
        userId
      );
      this.deviceMap[rec.DeviceId] = devVisits;
    }
    devVisits.calculateNewVisits(rec, queryOffset, complete);
  }
  earliestIncompleteOffset(): number | null {
    var offset = null;
    for (const device of Object.values(this.deviceMap)) {
      for (const visit of device.visits) {
        if (!visit.incomplete) {
          break;
        }
        if (offset == null) {
          offset = visit.queryOffset;
        } else {
          offset = Math.min(offset, visit.queryOffset);
        }
      }
    }
    return offset;
  }
  checkForCompleteVisits() {
    for (const device of Object.values(this.deviceMap)) {
      device.checkForCompleteVisits(this.lastRecTime);
    }
  }
  markCompleted() {
    var visits = 0;
    for (const device of Object.values(this.deviceMap)) {
      for (const visit of device.visits) {
        if (!visit.incomplete) {
          break;
        }
        visit.incomplete = false;
      }
    }
  }
  completeVisitsCount(): number {
    var visits = 0;
    for (const device of Object.values(this.deviceMap)) {
      visits += device.visits.filter((v) => !v.incomplete).length;
    }
    return visits;
  }
  removeIncompleteVisits() {
    for (const device of Object.values(this.deviceMap)) {
      device.removeIncompleteVisits();
      if (device.visits.length == 0) {
        delete this.deviceMap[device];
      }
    }
  }
  audiFileIds(): Set<number> {
    const audioFileIds: Set<number> = new Set();

    for (const device of Object.values(this.deviceMap)) {
      device.audioFileIds.forEach((id) => audioFileIds.add(id));
    }
    return audioFileIds;
  }
  completeVisits(): Visit[] {
    var visits: Visit[] = [];
    for (const device of Object.values(this.deviceMap)) {
      visits.push(...device.visits.filter((v) => !v.incomplete));
    }
    return visits;
  }
}
class DeviceVisits {
  animals: AnimalMap;
  firstVisit: Visit | null;
  startTime: Moment;
  endTime: Moment;
  audioFileIds: Set<number>;
  visitCount: number;
  eventCount: number;
  audioBait: boolean;
  visits: Visit[];
  constructor(
    public deviceName: string,
    public groupName: string,
    public id: number,
    public userID: number
  ) {
    this.animals = {};
    this.firstVisit = null;
    this.audioFileIds = new Set();
    this.visitCount = 0;
    this.eventCount = 0;
    this.audioBait = false;
    this.visits = [];
  }
  checkForCompleteVisits(lastRecTime: Moment) {
    for (const visit of this.visits.reverse()) {
      if (!visit.incomplete) {
        break;
      }
      visit.incomplete = isWithinVisitInterval(visit.start, lastRecTime);
    }
  }

  removeIncompleteVisits() {
    for (const [animal, visitSumary] of Object.entries(this.animals)) {
      const visitSummary = this.animals[animal];
      visitSummary.removeIncomplete();
      if (visitSummary.visits.length == 0) {
        delete this.animals[animal];
      }
    }
  }

  updateSummary(visit: Visit | VisitEvent) {
    this.audioBait = this.audioBait || visit.audioBaitDay;
    if (visit instanceof Visit) {
      this.visitCount += 1;
      this.eventCount += 1;
    } else {
      this.eventCount += 1;
    }

    if (!this.startTime || !this.endTime) {
      this.startTime = visit.start;
      this.endTime = visit.end;
    } else {
      if (this.startTime > visit.start) {
        this.startTime = visit.start;
      }

      if (this.endTime < visit.end) {
        this.endTime = visit.end;
      }
    }
  }

  calculateNewVisits(
    rec: any,
    queryOffset: number,
    complete: boolean = false
  ): Visit[] {
    const visits = [];

    const tracks = rec.Tracks;
    this.sortTracks(tracks);

    for (const track of tracks) {
      const event = this.calculateTrackTagEvent(rec, track);
      if (event == null) {
        continue;
      }
      this.updateSummary(event);
      if (event instanceof Visit) {
        const newVisit = event as Visit;
        newVisit.incomplete = !complete;
        newVisit.queryOffset = queryOffset;
        visits.push(newVisit);
      }
    }
    this.visits.push(...visits);
    return visits;
  }

  sortTracks(tracks: Track[]) {
<<<<<<< HEAD
    tracks.sort(function(a, b) {
      if (a.data && a.data.start_s && a.data.end_s) {
        return b.data.start_s - a.data.start_s || b.id - a.id;
=======
    tracks.sort(function (a, b) {
      if (
        a.data &&
        b.data &&
        a.data.start_s != undefined &&
        b.data.start_s != undefined
      ) {
        const res = b.data.start_s - a.data.start_s;
        if (res == 0) {
          return b.id - a.id;
        } else {
          return res;
        }
>>>>>>> e8646125
      } else {
        return 0;
      }
    });
  }

  addAudioFileIds(item) {
    item.audioBaitEvents.forEach(audioEvent => {
      this.audioFileIds.add(audioEvent.EventDetail.details.fileId);
    });
  }

  // calculateTrackTagEvent returns a newvisit if the track doesn't belong to any existing visits
  // otherwise it will add an event to an existing visit and return the new event
  calculateTrackTagEvent(
    rec: Recording,
    track: any
  ): null | Visit | VisitEvent {
    const tag = getTrackTag(track.TrackTags, this.userID);
    if (!tag) {
      return null;
    }

    const trackPeriod = new TrackStartEnd(rec, track);
    if (this.unknownIsPartOfPreviousVisit(tag, trackPeriod.trackEnd)) {
      return this.addEventToPreviousVisit(rec, track, tag);
    }

    return this.handleTag(rec, track, tag, trackPeriod);
  }

  addEventToPreviousVisit(
    rec: Recording,
    track: Track,
    tag: TrackTag
  ): VisitEvent | null {
    if (this.firstVisit == null) {
      return null;
    }

    const newEvent = this.firstVisit.addEvent(
      rec,
      track,
      tag,
      this.firstVisit.what != tag.what
    );
    this.addAudioFileIds(newEvent);
    return newEvent;
  }

  unknownIsPartOfPreviousVisit(tag: TrackTag, end: Moment): boolean {
    return (
      tag.what == unidentified &&
      this.firstVisit != null &&
      this.firstVisit.isPartOfVisit(end)
    );
  }

  handleTag(
    rec: Recording,
    track: Track,
    tag: TrackTag,
    trackPeriod: TrackStartEnd
  ): Visit | VisitEvent | null {
    let visitSummary = this.animals[tag.what];
    if (!visitSummary) {
      visitSummary = new VisitSummary(tag.what);
      this.animals[tag.what] = visitSummary;
    }
    const newItem = visitSummary.addTrackTag(rec, track, tag, trackPeriod);
    this.addAudioFileIds(newItem);

    if (newItem instanceof Visit) {
      if (tag.what != unidentified) {
        this.mergePreviousVisit(newItem as Visit);
      }
      this.firstVisit = newItem as Visit;
    }
    return newItem;
  }

  // as we get new visits previous unidentified events may need to be added to this visit
  mergePreviousVisit(visit: Visit) {
    const unVisit = this.firstVisit;
    if (unVisit && unVisit.what == unidentified) {
      let unEvent = unVisit.events[unVisit.events.length - 1];
      while (unEvent && isWithinVisitInterval(visit.end, unEvent.start)) {
        unEvent.wasUnidentified = true;
        visit.addEventAtIndex(unEvent, 0);
        unVisit.removeEventAtIndex(unVisit.events.length - 1);
        unEvent = unVisit.events[unVisit.events.length - 1];
      }

      if (unVisit.events.length == 0) {
        const unVisitSummary = this.animals[unidentified];
        unVisitSummary.visits.pop();
        this.visits.pop();
        if (unVisitSummary.visits.length == 0) {
          delete this.animals[unidentified];
        }
      }
    }
  }
}

class VisitSummary {
  visits: Visit[];
  end: Moment;
  start: Moment;
  constructor(public what: string) {
    this.visits = [];
  }

  removeIncomplete() {
    const prevLength = this.visits.length;
    this.visits = this.visits.filter(v => !v.incomplete);
    if (prevLength != this.visits.length) {
      this.updateStartEnd();
    }
  }

  updateStartEnd() {
    const firstVisit = this.firstVisit();
    if (firstVisit != null) {
      this.start = firstVisit.start;
      this.end = firstVisit.end;
    }
  }

  addTrackTag(
    rec: Recording,
    track: Track,
    tag: TrackTag,
    trackPeriod: TrackStartEnd
  ): Visit | VisitEvent | null {
    if (this.isPartOfFirstVisit(trackPeriod.trackEnd)) {
      const newEvent = this.addEventToFirstVisit(rec, track, tag);
      return newEvent;
    }

    const visit = this.addVisit(rec, track, tag);
    return visit;
  }
  isPartOfFirstVisit(time: Moment): boolean {
    const firstVisit = this.firstVisit();
    if (firstVisit == null) {
      return false;
    }
    return firstVisit.isPartOfVisit(time);
  }
  removeFirstVisit() {
    const firstVisit = this.firstVisit();

    if (firstVisit != null) {
      this.visits.shift();
      this.start = firstVisit.start;
    }
  }

  lastVisit(): Visit | null {
    if (this.visits.length == 0) {
      return null;
    }
    return this.visits[this.visits.length - 1];
  }

  firstVisit(): Visit | null {
    if (this.visits.length == 0) {
      return null;
    }
    return this.visits[0];
  }

  addEventToFirstVisit(
    rec: Recording,
    track: Track,
    tag: TrackTag,
    wasUnidentified: boolean = false
  ): VisitEvent | null {
    //add event to current visit
    const firstVisit = this.firstVisit();
    if (firstVisit == null) {
      return null;
    }
    const event = firstVisit.addEvent(rec, track, tag, wasUnidentified);
    if (!wasUnidentified) {
      this.start = event.start;
    }
    return event;
  }

  removeVisitAtIndex(index: number) {
    this.visits.splice(index, 1);
  }

  addVisit(rec: Recording, track: Track, tag: TrackTag): Visit {
    visitID += 1;
    const visit = new Visit(rec, track, tag, visitID);
    this.visits.push(visit);
    this.start = visit.end;
    if (this.visits.length == 1) {
      this.end = visit.start;
    }
    return visit;
  }
}

class Visit {
  id: number;
  events: VisitEvent[];
  what: string;
  end: Moment;
  start: Moment;
  queryOffset: number;
  deviceName: string;
  groupName: string;

  audioBaitDay: boolean;
  audioBaitVisit: boolean;
  audioBaitEvents: Event[];
  incomplete: boolean;
  constructor(rec: any, track: Track, tag: TrackTag, public visitID: number) {
    const event = new VisitEvent(rec, track, tag);
    this.events = [event];
    this.what = tag.what;
    this.end = event.end;
    this.start = event.start;
    this.deviceName = rec.Device.devicename;
    this.groupName = rec.Group.groupname;
    this.audioBaitEvents = [];
    this.audioBaitVisit = false;
    this.audioBaitDay = false;
    this.setAudioBaitEvents(rec);
  }

  setAudioBaitEvents(rec) {
    let events = rec.Device.Events;
    if (!events) {
      return null;
    }

    events = events.filter(
      e => !this.audioBaitEvents.find(existing => e.id == existing.id)
    );
    for (const event of events) {
      const eventTime = moment(event.dateTime);
      this.audioBaitDay =
        this.audioBaitDay ||
        eventTime.isSame(moment(rec.recordingDateTime), "day");
      if (
        Math.abs(eventTime.diff(this.start, "seconds")) <= audioBaitInterval &&
        eventTime.isBefore(this.end)
      ) {
        this.audioBaitVisit = true;
        this.audioBaitEvents.push(event);
      }
    }
  }

  updateAudioEvent(newEvent: VisitEvent) {
    const events = newEvent.audioBaitEvents.filter(
      e => !this.audioBaitEvents.find(existing => e.id == existing.id)
    );

    this.audioBaitDay = this.audioBaitDay || newEvent.audioBaitDay;
    this.audioBaitVisit = this.audioBaitVisit || newEvent.audioBaitVisit;
    this.audioBaitEvents = events.concat(this.audioBaitEvents);
  }

  removeEventAtIndex(index: number) {
    this.events.splice(index, 1);
  }

  addEventAtIndex(newEvent: VisitEvent, index: number) {
    // should this update start time???
    this.updateAudioEvent(newEvent);
    this.events.splice(index, 0, newEvent);
    this.updateStartTime(newEvent);
  }

  updateStartTime(newEvent: VisitEvent) {
    if (!newEvent.wasUnidentified && newEvent.start < this.start) {
      this.start = newEvent.start;
    }
  }

  isPartOfVisit(eTime: Moment): boolean {
    return isWithinVisitInterval(this.start, eTime);
  }

  eventIsPartOfVisit(newEvent: VisitEvent): boolean {
    return isWithinVisitInterval(this.start, newEvent.end);
  }

  addEvent(rec, track, tag, wasUnidentified: boolean = false): VisitEvent {
    const event = new VisitEvent(rec, track, tag);
    this.updateAudioEvent(event);

    event.wasUnidentified = wasUnidentified;
    this.events.push(event);
    this.updateStartTime(event);

    return event;
  }
}

class VisitEvent {
  wasUnidentified: Boolean;
  recID: number;
  recStart: Moment;
  trackID: number;
  confidence: number;
  start: Moment;
  end: Moment;
  audioBaitDay: boolean;
  audioBaitEvents: Event[];
  audioBaitVisit: boolean;
  what: string;
  constructor(rec: Recording, track: Track, tag: TrackTag) {
    const trackTimes = new TrackStartEnd(rec, track);
    this.audioBaitDay = false;
    this.audioBaitVisit = false;
    this.wasUnidentified = false;
    this.recID = rec.id;
    this.audioBaitEvents = [];
    this.recStart = trackTimes.recStart;
    this.trackID = track.id;
    this.what = tag.what;
    if (tag.what != unidentified) {
      this.confidence = Math.round(tag.confidence * 100);
    } else {
      this.confidence = 0;
    }
    this.start = trackTimes.trackStart;
    this.end = trackTimes.trackEnd;

    this.setAudioBaitEvents(rec);
  }

  setAudioBaitEvents(rec) {
    let events = rec.Device.Events;
    if (!events) {
      return null;
    }
    for (const event of events) {
      const eventTime = moment(event.dateTime);
      this.audioBaitDay =
        this.audioBaitDay ||
        eventTime.isSame(moment(rec.recordingDateTime), "day");

      if (
        Math.abs(eventTime.diff(this.start, "seconds")) <= audioBaitInterval &&
        eventTime.isBefore(this.end)
      ) {
        this.audioBaitVisit = true;
        this.audioBaitEvents.push(event);
      }
    }
  }
}

class TrackStartEnd {
  recStart: Moment;
  trackStart: Moment;
  trackEnd: Moment;
  constructor(rec: Recording, track: Track) {
    this.recStart = moment(rec.recordingDateTime);
    this.trackStart = moment(rec.recordingDateTime);
    this.trackEnd = moment(rec.recordingDateTime);

    if (track.data) {
      this.trackStart = this.trackStart.add(track.data.start_s * 1000, "ms");
      this.trackEnd = this.trackEnd.add(track.data.end_s * 1000, "ms");
    } else {
      this.trackStart = this.recStart;
      this.trackEnd = this.recStart;
    }
  }
}

export function isWithinVisitInterval(
  firstTime: Moment,
  secondTime: Moment
): boolean {
  const secondsDiff = Math.abs(firstTime.diff(secondTime, "seconds"));
  return secondsDiff <= eventMaxTimeSeconds;
}

export interface DeviceVisitMap {
  [key: number]: DeviceVisits;
}

export default function() {
  console.log("");
}
export {
  DeviceSummary,
  DeviceVisits,
  VisitSummary,
  Visit,
  VisitEvent,
  TrackStartEnd
};<|MERGE_RESOLUTION|>--- conflicted
+++ resolved
@@ -234,11 +234,6 @@
   }
 
   sortTracks(tracks: Track[]) {
-<<<<<<< HEAD
-    tracks.sort(function(a, b) {
-      if (a.data && a.data.start_s && a.data.end_s) {
-        return b.data.start_s - a.data.start_s || b.id - a.id;
-=======
     tracks.sort(function (a, b) {
       if (
         a.data &&
@@ -252,7 +247,6 @@
         } else {
           return res;
         }
->>>>>>> e8646125
       } else {
         return 0;
       }
