--- conflicted
+++ resolved
@@ -129,7 +129,6 @@
      *
      * @apiUse V1ResponseError
      */
-<<<<<<< HEAD
     app.get(
         apiUrl + "/page",
         [auth.authenticateUser,
@@ -172,61 +171,7 @@
                 params: searchDetails,
                 visits: visits
             });
-=======
-
-  app.get(
-    apiUrl + "/page",
-    [
-      auth.authenticateUser,
-      toIdArray("devices").optional(),
-      toIdArray("groups").optional(),
-      toDate("from").optional(),
-      toDate("until").optional(),
-      isInteger("page", { min: 1, max: 10000 }),
-      isInteger("page-size", { min: 1, max: 100 }),
-      middleware.isValidName(query, "ai").optional()
-    ],
-    middleware.viewMode(),
-    middleware.requestWrapper(
-      async (request: e.Request, response: e.Response) => {
-        const user = (request as any).user;
-        const params: MonitoringParams = {
-          user,
-          devices: request.query.devices,
-          groups: request.query.groups,
-          page: request.query.page,
-          pageSize: request.query["page-size"]
-        };
-
-        if (request.query.from) {
-          params.from = new Date(request.query.from);
         }
-
-        if (request.query.until) {
-          params.until = new Date(request.query.until);
->>>>>>> ea0862bb
-        }
-
-        const viewAsSuperAdmin = request.body.viewAsSuperAdmin;
-        const searchDetails = await calculateMonitoringPageCriteria(
-          params,
-          viewAsSuperAdmin
-        );
-        searchDetails.compareAi = request.query["ai"] || "Master";
-
-        const visits = await generateVisits(
-          user,
-          searchDetails,
-          viewAsSuperAdmin
-        );
-
-        responseUtil.send(response, {
-          statusCode: 200,
-          messages: ["Completed query."],
-          params: searchDetails,
-          visits: visits
-        });
-      }
-    )
-  );
+        )
+    );
 }