--- conflicted
+++ resolved
@@ -129,7 +129,6 @@
      *
      * @apiUse V1ResponseError
      */
-<<<<<<< HEAD
     app.get(
         apiUrl + "/page",
         [auth.authenticateUser,
@@ -148,63 +147,16 @@
                user,
                devices: request.query.devices as unknown[] as number[],
                groups: request.query.groups as unknown[] as number[],
-               page: Number(request.query.page),
-               pageSize: Number(request.query["page-size"])
-            }
-
-            if (request.query.from) {
-                params.from = new Date(request.query.from as string);
-            }
-
-            if (request.query.until) {
-                params.until = new Date(request.query.until as string);
-            }
-
-            const viewAsSuperAdmin = request.body.viewAsSuperAdmin;
-            const searchDetails = await calculateMonitoringPageCriteria(params, viewAsSuperAdmin);
-            searchDetails.compareAi = request.query["ai"] as string || "Master";
-
-            const visits = await generateVisits(user, searchDetails, viewAsSuperAdmin);
-
-            responseUtil.send(response, {
-                statusCode: 200,
-                messages: ["Completed query."],
-                params: searchDetails,
-                visits: visits
-            });
-=======
-
-  app.get(
-    apiUrl + "/page",
-    [
-      auth.authenticateUser,
-      toIdArray("devices").optional(),
-      toIdArray("groups").optional(),
-      toDate("from").optional(),
-      toDate("until").optional(),
-      isInteger("page", { min: 1, max: 10000 }),
-      isInteger("page-size", { min: 1, max: 100 }),
-      middleware.isValidName(query, "ai").optional()
-    ],
-    middleware.viewMode(),
-    middleware.requestWrapper(
-      async (request: e.Request, response: e.Response) => {
-        const user = (request as any).user;
-        const params: MonitoringParams = {
-          user,
-          devices: request.query.devices,
-          groups: request.query.groups,
-          page: request.query.page,
-          pageSize: request.query["page-size"]
+          page: Number(request.query.page),
+          pageSize: Number(request.query["page-size"])
         };
 
         if (request.query.from) {
-          params.from = new Date(request.query.from);
+          params.from = new Date(request.query.from as string);
         }
 
         if (request.query.until) {
-          params.until = new Date(request.query.until);
->>>>>>> eb965099
+          params.until = new Date(request.query.until as string);
         }
 
         const viewAsSuperAdmin = request.body.viewAsSuperAdmin;
@@ -212,7 +164,7 @@
           params,
           viewAsSuperAdmin
         );
-        searchDetails.compareAi = request.query["ai"] || "Master";
+        searchDetails.compareAi = request.query["ai"] as string || "Master";
 
         const visits = await generateVisits(
           user,
