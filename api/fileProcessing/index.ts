import responseUtil from "../V1/responseUtil";
import middleware from "../middleware";
import log from "../../logging";
import { body, param } from "express-validator/check";
import models from "../../models";
import recordingUtil from "../V1/recordingUtil";
import { Response, Request, Application } from "express";

export default function (app: Application) {
  const apiUrl = "/api/fileProcessing";

  /**
   * @api {get} /api/fileProcessing Get a new file processing job
   * @apiName getNewFileProcessingJob
   * @apiGroup FileProcessing
   *
   * @apiParam {String} type Type of recording.
   * @apiParam {String} state Processing state.
   */
  app.get(apiUrl, async (request: Request, response: Response) => {
    log.info(`${request.method} Request: ${request.url}`);
    const type = request.query.type;
    const state = request.query.state;
    const recording = await models.Recording.getOneForProcessing(type, state);
    if (recording == null) {
      log.debug("No file to be processed.");
      return response.status(204).json();
    } else {
      return response.status(200).json({
        // FIXME(jon): Test that dataValues is even a thing.  It's not a publicly
        //  documented sequelize property.
        recording: (recording as any).dataValues,
      });
    }
  });

  /**
   * @api {put} /api/fileProcessing Finished a file processing job
   * @apiName finishedFileProcessingJob
   * @apiGroup FileProcessing
   *
   * @apiParam {Integer} id ID of the recording.
   * @apiParam {String} jobKey Key given when reqesting the job.
   * @apiParam {Boolean} success If the job was finished successfully.
   * @apiParam {JSON} [result] Result of the file processing
   * @apiParam {Boolean} complete true if the processing is complete, or false if file will be processed further.
   * @apiParam {String} [newProcessedFileKey] LeoFS Key of the new file.
   */
  app.put(apiUrl, async (request: Request, response: Response) => {
    const id = parseInt(request.body.id);
    const jobKey = request.body.jobKey;
    const success = middleware.parseBool(request.body.success);
    let result = request.body.result;
    const complete = middleware.parseBool(request.body.complete);
    const newProcessedFileKey = request.body.newProcessedFileKey;

    // Validate request.
    const errorMessages = [];
    if (isNaN(id)) {
      errorMessages.push("'id' field needs to be a number.");
    }
    if (jobKey == null) {
      errorMessages.push("'jobKey' field is required.");
    }
    if (success == null) {
      errorMessages.push("'success' field is required");
    }
    if (result != null) {
      try {
        result = JSON.parse(result);
      } catch (e) {
        errorMessages.push("'result' field was not a valid JSON.");
      }
    }

    if (errorMessages.length > 0) {
      return response.status(400).json({
        messages: errorMessages,
      });
    }

    const recording = await models.Recording.findOne({ where: { id: id } });

    // Check that jobKey is correct.
    if (jobKey != recording.get("jobKey")) {
      return response.status(400).json({
        messages: ["'jobKey' given did not match the database.."],
      });
    }

    if (success) {
      const jobs = models.Recording.processingStates[recording.type];
      const nextJob = jobs[jobs.indexOf(recording.processingState) + 1];
      recording.set("processingState", nextJob);
      recording.set("fileKey", newProcessedFileKey);
      log.info("Complete is " + complete);
      if (complete) {
        recording.set("jobKey", null);
        recording.set("processingStartTime", null);
      }

      // Process extra data from file processing
      if (result && result.fieldUpdates) {
        recording.mergeUpdate(result.fieldUpdates);
      }

      await recording.save();
      return response.status(200).json({ messages: ["Processing finished."] });
    } else {
      recording.set("processingState", recording.processingState + ".failed");
      recording.set("jobKey", null);
      await recording.save();
      return response.status(200).json({
        messages: ["Processing failed."],
      });
    }
  });

  /**
   * @api {post} /api/fileProcessing/tags Add a tag to a recording
   * @apiName tagRecordingAfterFileProcessing
   * @apiGroup FileProcessing
   *
   * @apiDescription This call takes a `tag` field which contains a JSON
   * object string containing a number of fields. See /api/V1/tags for
   * more details.
   *
   * @apiParam {Number} recordingId ID of the recording that you want to tag.
   * @apiparam {JSON} tag Tag data in JSON format.
   *
   * @apiUse V1ResponseSuccess
   * @apiSuccess {Number} tagId ID of the tag just added.
   *
   * @apiuse V1ResponseError
   *
   */
  app.post(
    `${apiUrl}/tags`,
    [middleware.parseJSON("tag", body), body("recordingId").isInt()],
    middleware.requestWrapper(async (request, response) => {
      const options = {
        include: [
          { model: models.Device, where: {}, attributes: ["devicename", "id"] },
        ],
      };
      const recording = await models.Recording.findByPk(
        request.body.recordingId,
        options
      );
      await recordingUtil.addTag(null, recording, request.body.tag, response);
    })
  );

  /**
   * @api {post} /api/fileProcessing/metadata Updates the metadata for the recording
   * @apiName updateMetaData
   * @apiGroup FileProcessing
   *
   * @apiDescription This call updates the metadata for a recording
   *
   * @apiParam {Number} recordingId ID of the recording that you want to tag.
   * @apiparam {JSON} metadata Metadata to be updated for the recording.  See /api/V1/recording for more details
   *
   * @apiUse V1ResponseSuccess
   *
   * @apiuse V1ResponseError
   *
   */
  app.post(
    `${apiUrl}/metadata`,
    [middleware.getRecordingById(body), middleware.parseJSON("metadata", body)],
    middleware.requestWrapper(async (request) => {
      await recordingUtil.updateMetadata(
        request.body.recording,
        request.body.metadata
      );
    })
  );

  /**
   * @api {post} /api/fileProcessing/:id/tracks Add track to recording
   * @apiName PostTrack
   * @apiGroup FileProcessing
   *
   * @apiParam {JSON} data Data which defines the track (type specific).
   * @apiParam {Number} AlgorithmId Database Id of the Tracking algorithm details retrieved from
   * (#FileProcessing:Algorithm) request
   *
   * @apiUse V1ResponseSuccess
   * @apiSuccess {int} trackId Unique id of the newly created track.
   *
   * @apiuse V1ResponseError
   *
   */
  app.post(
    `${apiUrl}/:id/tracks`,
    [
      param("id").isInt().toInt(),
      middleware.parseJSON("data", body),
      middleware.getDetailSnapshotById(body, "algorithmId"),
    ],
    middleware.requestWrapper(async (request: Request, response) => {
      const recording = await models.Recording.findByPk(request.params.id);
      if (!recording) {
        responseUtil.send(response, {
          statusCode: 400,
          messages: ["No such recording."],
        });
        return;
      }
      const track = await recording.createTrack({
        data: request.body.data,
        AlgorithmId: request.body.algorithmId,
      });
      responseUtil.send(response, {
        statusCode: 200,
        messages: ["Track added."],
        trackId: track.id,
      });
    })
  );

  /**
   * @api {delete} /api/fileProcessing/:id/tracks Delete all tracks for a recording
   * @apiName DeleteTracks
   * @apiGroup FileProcessing
   *
   * @apiUse V1ResponseSuccess
   *
   * @apiuse V1ResponseError
   *
   */
  app.delete(
    `${apiUrl}/:id/tracks`,
    [param("id").isInt().toInt()],
    middleware.requestWrapper(async (request, response) => {
      const recording = await models.Recording.findByPk(request.params.id);
      if (!recording) {
        responseUtil.send(response, {
          statusCode: 400,
          messages: ["No such recording."],
        });
        return;
      }

      const tracks = await recording.getTracks();
      tracks.forEach((track) => track.destroy());

      responseUtil.send(response, {
        statusCode: 200,
        messages: ["Tracks cleared."],
      });
    })
  );

  /**
   * @api {post} /api/v1/recordings/:id/tracks/:trackId/tags Add tag to track
   * @apiName PostTrackTag
   * @apiGroup FileProcessing
   *
   * @apiParam {String} what Object/event to tag.
   * @apiParam {Number} confidence Tag confidence score.
   * @apiParam {JSON} data Data Additional tag data.
   *
   * @apiUse V1ResponseSuccess
   * @apiSuccess {int} trackTagId Unique id of the newly created track tag.
   *
   * @apiUse V1ResponseError
   */
  app.post(
    `${apiUrl}/:id/tracks/:trackId/tags`,
    [
      param("id").isInt().toInt(),
      param("trackId").isInt().toInt(),
      body("what"),
      body("confidence").isFloat().toFloat(),
<<<<<<< HEAD
      middleware.parseJSON("data", body).optional(),
=======
      middleware.parseJSON("data", body).optional()
>>>>>>> c9bd35c5
    ],
    middleware.requestWrapper(async (request, response) => {
      const recording = await models.Recording.findByPk(request.params.id);
      if (!recording) {
        responseUtil.send(response, {
          statusCode: 400,
          messages: ["No such recording."],
        });
        return;
      }

      const track = await recording.getTrack(request.params.trackId);
      if (!track) {
        responseUtil.send(response, {
          statusCode: 400,
          messages: ["No such track."],
        });
        return;
      }

      const tag = await track.createTrackTag({
        what: request.body.what,
        confidence: request.body.confidence,
        automatic: true,
        data: request.body.data,
      });
      responseUtil.send(response, {
        statusCode: 200,
        messages: ["Track tag added."],
        trackTagId: tag.id,
      });
    })
  );

  /**
   * @api {post} /algorithm Finds matching existing algorithm definition or adds a new one to the database
   * @apiName Algorithm
   * @apiGroup FileProcessing
   *
   * @apiParam {JSON} algorithm algorithm data in tag form.
   *
   * @apiUse V1ResponseSuccess
   * @apiSuccess {int} algorithmId Id of the matching algorithm tag.
   *
   * @apiUse V1ResponseError
   */
  app.post(
    `${apiUrl}/algorithm`,
    [middleware.parseJSON("algorithm", body)],
    middleware.requestWrapper(async (request, response) => {
      const algorithm = await models.DetailSnapshot.getOrCreateMatching(
        "algorithm",
        request.body.algorithm
      );

      responseUtil.send(response, {
        statusCode: 200,
        messages: ["Algorithm key retrieved."],
        algorithmId: algorithm.id,
      });
    })
  );
}<|MERGE_RESOLUTION|>--- conflicted
+++ resolved
@@ -274,11 +274,7 @@
       param("trackId").isInt().toInt(),
       body("what"),
       body("confidence").isFloat().toFloat(),
-<<<<<<< HEAD
-      middleware.parseJSON("data", body).optional(),
-=======
       middleware.parseJSON("data", body).optional()
->>>>>>> c9bd35c5
     ],
     middleware.requestWrapper(async (request, response) => {
       const recording = await models.Recording.findByPk(request.params.id);
