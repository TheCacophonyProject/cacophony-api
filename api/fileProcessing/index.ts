--- conflicted
+++ resolved
@@ -99,12 +99,6 @@
     }
 
     if (success) {
-<<<<<<< HEAD
-=======
-      const nextJob = recording.getNextState();
-      recording.set("processingState", nextJob);
-
->>>>>>> 4015584d
       if (newProcessedFileKey) {
         recording.set("fileKey", newProcessedFileKey);
       }
